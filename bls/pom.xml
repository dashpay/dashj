--- conflicted
+++ resolved
@@ -5,11 +5,7 @@
     <parent>
         <artifactId>dashj-parent</artifactId>
         <groupId>org.dashj</groupId>
-<<<<<<< HEAD
-        <version>0.17.3</version>
-=======
         <version>0.18-SNAPSHOT</version>
->>>>>>> 64197579
     </parent>
     <modelVersion>4.0.0</modelVersion>
 
