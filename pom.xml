--- conflicted
+++ resolved
@@ -2,15 +2,10 @@
          xsi:schemaLocation="http://maven.apache.org/POM/4.0.0 http://maven.apache.org/xsd/maven-4.0.0.xsd">
   <modelVersion>4.0.0</modelVersion>
 
-<<<<<<< HEAD
-  <groupId>com.google</groupId>
+  <groupId>org.bitcoinj</groupId>
   <artifactId>darkcoinj-parent</artifactId>
-  <version>0.12-SNAPSHOT</version>
-=======
-  <groupId>org.bitcoinj</groupId>
-  <artifactId>bitcoinj-parent</artifactId>
   <version>0.12.2</version>
->>>>>>> e6372c5d
+
   <packaging>pom</packaging>
 
   <modules>
@@ -25,27 +20,16 @@
         <version>7</version>
     </parent>
 
-<<<<<<< HEAD
-    <scm>
-        <connection>scm:git:https://code.google.com/p/bitcoinj/</connection>
-        <developerConnection>scm:git:https://code.google.com/p/bitcoinj/</developerConnection>
-        <url>http://code.google.com/p/bitcoinj/source/browse</url>
-    </scm>
+
+  <scm>
+    <connection>scm:git:https://github.com/HashEngineering/darkcoinj</connection>
+    <developerConnection>scm:git:https://github.com/HashEngineering/darkcoinj</developerConnection>
+    <url>scm:git:https://github.com/bitcoinj/darkcoinj</url>
+  </scm>
 
   <name>darkcoinj Parent</name>
-  <description>Provides the common configuration for the darkcoinJ modules</description>
-  <url>https://github.com/HashEngineering/darkcoinj</url>
-=======
-  <scm>
-    <connection>scm:git:https://github.com/bitcoinj/bitcoinj</connection>
-    <developerConnection>scm:git:https://github.com/bitcoinj/bitcoinj</developerConnection>
-    <url>scm:git:https://github.com/bitcoinj/bitcoinj</url>
-  </scm>
-
-  <name>bitcoinj Parent</name>
-  <description>Provides the common configuration for the BitCoinJ modules</description>
+  <description>Provides the common configuration for the darkcoinj modules</description>
   <url>http://www.bitcoinj.org/</url>
->>>>>>> e6372c5d
 
   <licenses>
     <license>
@@ -74,13 +58,8 @@
       <url>https://oss.sonatype.org/content/repositories/snapshots</url>
     </snapshotRepository>
     <repository>
-<<<<<<< HEAD
-        <id>darkcoinj-distribution</id>
-        <url>https://distribution.bitcoinj.googlecode.com/git/releases</url>
-=======
       <id>ossrh</id>
       <url>https://oss.sonatype.org/service/local/staging/deploy/maven2/</url>
->>>>>>> e6372c5d
     </repository>
   </distributionManagement>
 
