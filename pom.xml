<?xml version="1.0" encoding="UTF-8"?>
<!--
  ~ Copyright by the original author or authors.
  ~
  ~ Licensed under the Apache License, Version 2.0 (the "License");
  ~ you may not use this file except in compliance with the License.
  ~ You may obtain a copy of the License at
  ~
  ~    http://www.apache.org/licenses/LICENSE-2.0
  ~
  ~ Unless required by applicable law or agreed to in writing, software
  ~ distributed under the License is distributed on an "AS IS" BASIS,
  ~ WITHOUT WARRANTIES OR CONDITIONS OF ANY KIND, either express or implied.
  ~ See the License for the specific language governing permissions and
  ~ limitations under the License.
  -->

<project xmlns="http://maven.apache.org/POM/4.0.0" xmlns:xsi="http://www.w3.org/2001/XMLSchema-instance"
         xsi:schemaLocation="http://maven.apache.org/POM/4.0.0 http://maven.apache.org/xsd/maven-4.0.0.xsd">
  <modelVersion>4.0.0</modelVersion>

  <groupId>org.dashj</groupId>
  <artifactId>dashj-parent</artifactId>
<<<<<<< HEAD
  <version>0.17.3</version>
=======
  <version>0.18-SNAPSHOT</version>
>>>>>>> 64197579
  <packaging>pom</packaging>

  <modules>
    <module>core</module>
    <module>examples</module>
    <module>tools</module>
    <module>wallettemplate</module>
    <module>bls</module>
  </modules>

  <parent>
    <groupId>org.sonatype.oss</groupId>
    <artifactId>oss-parent</artifactId>
    <version>7</version>
  </parent>


  <scm>
    <connection>scm:git:https://github.com/HashEngineering/darkcoinj</connection>
    <developerConnection>scm:git:https://github.com/HashEngineering/darkcoinj</developerConnection>
    <url>scm:git:https://github.com/bitcoinj/darkcoinj</url>
  </scm>

  <name>dashj Parent</name>
  <description>Provides the common configuration for the dashj modules</description>
  <url>http://dash.org/dashj/</url>

  <licenses>
    <license>
      <name>Apache 2</name>
      <url>http://www.apache.org/licenses/LICENSE-2.0</url>
      <distribution>repo</distribution>
      <comments>A business-friendly OSS license</comments>
    </license>
  </licenses>

  <issueManagement>
    <system>GitHub</system>
    <url>https://github.com/HashEngineering/dashj/issues</url>
  </issueManagement>

  <mailingLists>
    <mailingList>
      <name>darkcoinj Google Group</name>
      <post>https://groups.google.com/forum/#!forum/darkcoinj</post>
    </mailingList>
  </mailingLists>

  <distributionManagement>

    <repository>
      <id>central</id>
      <name>dash-Dashj</name>
      <url>https://api.bintray.com/maven/dash/Dashj/org.dashj/;publish=1</url>
    </repository>

    <snapshotRepository>
      <id>snapshots</id>
      <name>oss-jfrog-artifactory-snapshots</name>
      <url>https://oss.jfrog.org/artifactory/oss-snapshot-local</url>
    </snapshotRepository>

  </distributionManagement>

  <!-- Common build plugin configuration -->
  <build>
    <plugins>
      <plugin>
        <groupId>org.apache.maven.plugins</groupId>
        <artifactId>maven-compiler-plugin</artifactId>
        <configuration>
          <source>1.8</source>
          <target>1.8</target>
          <showDeprecation>true</showDeprecation>
          <showWarnings>true</showWarnings>
        </configuration>
      </plugin>

    </plugins>
    <pluginManagement>
      <plugins>
        <plugin>
          <artifactId>maven-clean-plugin</artifactId>
          <version>3.0.0</version>
        </plugin>
        <plugin>
          <artifactId>maven-compiler-plugin</artifactId>
          <version>3.7.0</version>
        </plugin>
        <plugin>
          <artifactId>maven-dependency-plugin</artifactId>
          <version>3.0.2</version>
        </plugin>
        <plugin>
          <artifactId>maven-deploy-plugin</artifactId>
          <version>2.8.2</version>
        </plugin>
        <plugin>
          <artifactId>maven-enforcer-plugin</artifactId>
          <version>3.0.0-M1</version>
        </plugin>
        <plugin>
          <artifactId>maven-install-plugin</artifactId>
          <version>2.5.2</version>
        </plugin>
        <plugin>
          <artifactId>maven-jar-plugin</artifactId>
          <version>3.0.2</version>
        </plugin>
        <plugin>
          <artifactId>maven-javadoc-plugin</artifactId>
          <version>3.0.0</version>
        </plugin>
        <plugin>
          <artifactId>maven-resources-plugin</artifactId>
          <version>3.0.2</version>
        </plugin>
        <plugin>
          <artifactId>maven-shade-plugin</artifactId>
          <version>3.1.0</version>
        </plugin>
        <plugin>
          <artifactId>maven-site-plugin</artifactId>
          <version>3.7</version>
        </plugin>
        <plugin>
          <artifactId>maven-source-plugin</artifactId>
          <version>3.0.1</version>
        </plugin>
        <plugin>
          <groupId>org.codehaus.mojo</groupId>
          <artifactId>cobertura-maven-plugin</artifactId>
          <version>2.7</version>
        </plugin>
        <plugin>
          <artifactId>maven-surefire-plugin</artifactId>
          <version>2.20.1</version>
        </plugin>
      </plugins>
    </pluginManagement>
  </build>

  <dependencies>
      <dependency>
        <groupId>org.slf4j</groupId>
        <artifactId>slf4j-api</artifactId>
        <version>1.7.28</version>
      </dependency>
      <!-- dashj consumers are expected to provide their own SLF4J adapters
    such as logback, slf4j-log4j12, slf4j-jcl and so on
    see http://www.slf4j.org/faq.html -->
      <dependency>
        <groupId>org.slf4j</groupId>
        <artifactId>slf4j-jdk14</artifactId>
        <version>1.7.28</version>
        <scope>runtime</scope>
        <optional>true</optional>
      </dependency>
  </dependencies>

  <prerequisites>
      <maven>3.0.4</maven>
  </prerequisites>

  <properties>
    <project.build.sourceEncoding>UTF-8</project.build.sourceEncoding>
    <generated.sourceDirectory>gen</generated.sourceDirectory>
  </properties>

  <profiles>
    <profile>
      <id>doclint-java8-disable</id>
      <activation>
        <jdk>[1.8,)</jdk>
      </activation>
      <build>
        <plugins>
          <plugin>
            <groupId>org.apache.maven.plugins</groupId>
            <artifactId>maven-javadoc-plugin</artifactId>
            <configuration>
              <additionalOptions>-Xdoclint:none</additionalOptions>
            </configuration>
          </plugin>
        </plugins>
      </build>
    </profile>

      <profile>
          <id>release</id>
          <build>
              <plugins>
                  <plugin>
                      <groupId>org.apache.maven.plugins</groupId>
                      <artifactId>maven-source-plugin</artifactId>
                      <executions>
                          <execution>
                              <id>attach-sources</id>
                              <phase>verify</phase>
                              <goals>
                                  <goal>jar-no-fork</goal>
                              </goals>
                          </execution>
                      </executions>
                  </plugin>

                  <plugin>
                      <groupId>org.apache.maven.plugins</groupId>
                      <artifactId>maven-javadoc-plugin</artifactId>
                      <executions>
                          <execution>
                              <id>attach-javadocs</id>
                              <goals>
                                  <goal>jar</goal>
                              </goals>
                          </execution>
                      </executions>
                  </plugin>

                  <plugin>
                      <groupId>org.apache.maven.plugins</groupId>
                      <artifactId>maven-gpg-plugin</artifactId>
                      <version>1.5</version>
                      <executions>
                          <execution>
                              <id>sign-artifacts</id>
                              <phase>verify</phase>
                              <goals>
                                  <goal>sign</goal>
                              </goals>
                          </execution>
                      </executions>
                  </plugin>
              </plugins>
          </build>
      </profile>
  </profiles>

</project><|MERGE_RESOLUTION|>--- conflicted
+++ resolved
@@ -21,11 +21,7 @@
 
   <groupId>org.dashj</groupId>
   <artifactId>dashj-parent</artifactId>
-<<<<<<< HEAD
-  <version>0.17.3</version>
-=======
   <version>0.18-SNAPSHOT</version>
->>>>>>> 64197579
   <packaging>pom</packaging>
 
   <modules>
