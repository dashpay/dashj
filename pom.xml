<project xmlns="http://maven.apache.org/POM/4.0.0" xmlns:xsi="http://www.w3.org/2001/XMLSchema-instance"
         xsi:schemaLocation="http://maven.apache.org/POM/4.0.0 http://maven.apache.org/xsd/maven-4.0.0.xsd">
  <modelVersion>4.0.0</modelVersion>

  <groupId>org.bitcoinj</groupId>
<<<<<<< HEAD
  <artifactId>darkcoinj-parent</artifactId>
  <version>0.12.2</version>

=======
  <artifactId>bitcoinj-parent</artifactId>
  <version>0.12.3</version>
>>>>>>> 3b66e1f8
  <packaging>pom</packaging>

  <modules>
    <module>core</module>
    <module>examples</module>
    <module>tools</module>
  </modules>

    <parent>
        <groupId>org.sonatype.oss</groupId>
        <artifactId>oss-parent</artifactId>
        <version>7</version>
    </parent>


  <scm>
    <connection>scm:git:https://github.com/HashEngineering/darkcoinj</connection>
    <developerConnection>scm:git:https://github.com/HashEngineering/darkcoinj</developerConnection>
    <url>scm:git:https://github.com/bitcoinj/darkcoinj</url>
  </scm>

  <name>darkcoinj Parent</name>
  <description>Provides the common configuration for the darkcoinj modules</description>
  <url>http://www.bitcoinj.org/</url>

  <licenses>
    <license>
      <name>Apache 2</name>
      <url>http://www.apache.org/licenses/LICENSE-2.0</url>
      <distribution>repo</distribution>
      <comments>A business-friendly OSS license</comments>
    </license>
  </licenses>

  <issueManagement>
    <system>Google Code</system>
    <url>http://code.google.com/p/darkcoinj/issues/list</url>
  </issueManagement>

  <mailingLists>
    <mailingList>
      <name>darkcoinj Google Group</name>
      <post>https://groups.google.com/forum/#!forum/darkcoinj</post>
    </mailingList>
  </mailingLists>

  <distributionManagement>
    <snapshotRepository>
      <id>ossrh</id>
      <url>https://oss.sonatype.org/content/repositories/snapshots</url>
    </snapshotRepository>
    <repository>
      <id>ossrh</id>
      <url>https://oss.sonatype.org/service/local/staging/deploy/maven2/</url>
    </repository>
  </distributionManagement>


  <!-- Common build plugin configuration -->
  <build>
    <plugins>
      <!-- Ensure compilation is done under Java 6 for backwards compatibility -->
      <plugin>
        <groupId>org.apache.maven.plugins</groupId>
        <artifactId>maven-compiler-plugin</artifactId>
        <configuration>
          <source>1.6</source>
          <target>1.6</target>
          <showDeprecation>true</showDeprecation>
          <showWarnings>true</showWarnings>
        </configuration>
      </plugin>

      <plugin>
        <groupId>org.sonatype.plugins</groupId>
        <artifactId>nexus-staging-maven-plugin</artifactId>
        <version>1.6.3</version>
        <extensions>true</extensions>
        <configuration>
            <serverId>ossrh</serverId>
            <nexusUrl>https://oss.sonatype.org/</nexusUrl>
            <autoReleaseAfterClose>false</autoReleaseAfterClose>
        </configuration>
      </plugin>
    </plugins>
    <pluginManagement>
      <plugins>
        <plugin>
          <artifactId>maven-clean-plugin</artifactId>
          <version>2.5</version>
        </plugin>
        <plugin>
          <artifactId>maven-compiler-plugin</artifactId>
          <version>3.1</version>
        </plugin>
        <plugin>
          <artifactId>maven-dependency-plugin</artifactId>
          <version>2.8</version>
        </plugin>
        <plugin>
          <artifactId>maven-deploy-plugin</artifactId>
          <version>2.7</version>
        </plugin>
        <plugin>
          <artifactId>maven-enforcer-plugin</artifactId>
          <version>1.2</version>
        </plugin>
        <plugin>
          <artifactId>maven-install-plugin</artifactId>
          <version>2.5.1</version>
        </plugin>
        <plugin>
          <artifactId>maven-jar-plugin</artifactId>
          <version>2.5</version>
        </plugin>
        <plugin>
          <artifactId>maven-resources-plugin</artifactId>
          <version>2.6</version>
        </plugin>
        <plugin>
          <artifactId>maven-shade-plugin</artifactId>
          <version>2.3</version>
        </plugin>
        <plugin>
          <artifactId>maven-site-plugin</artifactId>
          <version>3.3</version>
        </plugin>
        <plugin>
          <artifactId>maven-source-plugin</artifactId>
          <version>2.1.2</version>
        </plugin>
        <plugin>
          <groupId>org.codehaus.mojo</groupId>
          <artifactId>cobertura-maven-plugin</artifactId>
          <version>2.6</version>
        </plugin>
      </plugins>
    </pluginManagement>
  </build>

  <dependencies>
      <dependency>
        <groupId>org.slf4j</groupId>
        <artifactId>slf4j-api</artifactId>
        <version>1.7.6</version>
      </dependency>
      <!-- darkcoinj consumers are expected to provide their own SLF4J adapters
    such as logback, slf4j-log4j12, slf4j-jcl and so on
    see http://www.slf4j.org/faq.html -->
      <dependency>
        <groupId>org.slf4j</groupId>
        <artifactId>slf4j-jdk14</artifactId>
        <version>1.7.6</version>
        <scope>runtime</scope>
        <optional>true</optional>
      </dependency>
  </dependencies>

  <properties>
    <project.build.sourceEncoding>UTF-8</project.build.sourceEncoding>
    <!-- Third-party dependencies -->
    <easymock.version>3.0</easymock.version>
    <junit.version>4.8.2</junit.version>
    <generated.sourceDirectory>gen</generated.sourceDirectory>
  </properties>

  <profiles>
    <profile>
      <id>doclint-java8-disable</id>
      <activation>
        <jdk>[1.8,)</jdk>
      </activation>
      <build>
        <plugins>
          <plugin>
            <groupId>org.apache.maven.plugins</groupId>
            <artifactId>maven-javadoc-plugin</artifactId>
            <configuration>
              <additionalparam>-Xdoclint:none</additionalparam>
            </configuration>
          </plugin>
        </plugins>
      </build>
    </profile>

      <profile>
          <id>release</id>
          <build>
              <plugins>
                  <plugin>
                      <groupId>org.apache.maven.plugins</groupId>
                      <artifactId>maven-source-plugin</artifactId>
                      <executions>
                          <execution>
                              <id>attach-sources</id>
                              <phase>verify</phase>
                              <goals>
                                  <goal>jar-no-fork</goal>
                              </goals>
                          </execution>
                      </executions>
                  </plugin>

                  <plugin>
                      <groupId>org.apache.maven.plugins</groupId>
                      <artifactId>maven-javadoc-plugin</artifactId>
                      <version>2.9.1</version>
                      <executions>
                          <execution>
                              <id>attach-javadocs</id>
                              <goals>
                                  <goal>jar</goal>
                              </goals>
                          </execution>
                      </executions>
                  </plugin>

                  <plugin>
                      <groupId>org.apache.maven.plugins</groupId>
                      <artifactId>maven-gpg-plugin</artifactId>
                      <version>1.5</version>
                      <executions>
                          <execution>
                              <id>sign-artifacts</id>
                              <phase>verify</phase>
                              <goals>
                                  <goal>sign</goal>
                              </goals>
                          </execution>
                      </executions>
                  </plugin>
              </plugins>
          </build>
      </profile>
  </profiles>

</project><|MERGE_RESOLUTION|>--- conflicted
+++ resolved
@@ -3,14 +3,8 @@
   <modelVersion>4.0.0</modelVersion>
 
   <groupId>org.bitcoinj</groupId>
-<<<<<<< HEAD
   <artifactId>darkcoinj-parent</artifactId>
-  <version>0.12.2</version>
-
-=======
-  <artifactId>bitcoinj-parent</artifactId>
   <version>0.12.3</version>
->>>>>>> 3b66e1f8
   <packaging>pom</packaging>
 
   <modules>
