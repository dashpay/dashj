#!/bin/bash

set -e

# Check if the jar has been built.
<<<<<<< HEAD
if [ ! -e target/darkcoinj-tools-*.jar ] || [[ "$ALWAYS_BUILD_WALLETTOOL" != "" ]]; then
  echo "Compiling WalletTool to a JAR"
  cd ../core
  mvn install -DskipTests
  cd ../tools
  [ -e target/darkcoinj-tools-*.jar ] && rm target/darkcoinj-tools-*.jar
=======
if [ ! -e target/wallet-tool.jar ] || [[ "$ALWAYS_BUILD_WALLETTOOL" != "" ]]; then
  echo "Compiling WalletTool to a JAR"
  cd ..
>>>>>>> e6372c5d
  mvn package -DskipTests
  cd tools
fi

<<<<<<< HEAD
java -server -jar target/darkcoinj-tools-*.jar $*
=======
java -jar target/wallet-tool.jar "$@"
>>>>>>> e6372c5d
<|MERGE_RESOLUTION|>--- conflicted
+++ resolved
@@ -3,24 +3,11 @@
 set -e
 
 # Check if the jar has been built.
-<<<<<<< HEAD
-if [ ! -e target/darkcoinj-tools-*.jar ] || [[ "$ALWAYS_BUILD_WALLETTOOL" != "" ]]; then
-  echo "Compiling WalletTool to a JAR"
-  cd ../core
-  mvn install -DskipTests
-  cd ../tools
-  [ -e target/darkcoinj-tools-*.jar ] && rm target/darkcoinj-tools-*.jar
-=======
 if [ ! -e target/wallet-tool.jar ] || [[ "$ALWAYS_BUILD_WALLETTOOL" != "" ]]; then
   echo "Compiling WalletTool to a JAR"
   cd ..
->>>>>>> e6372c5d
   mvn package -DskipTests
   cd tools
 fi
 
-<<<<<<< HEAD
-java -server -jar target/darkcoinj-tools-*.jar $*
-=======
-java -jar target/wallet-tool.jar "$@"
->>>>>>> e6372c5d
+java -jar target/wallet-tool.jar "$@"