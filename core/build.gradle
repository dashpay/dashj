--- conflicted
+++ resolved
@@ -5,11 +5,7 @@
 apply plugin: 'jacoco'
 apply plugin: 'signing'
 
-<<<<<<< HEAD
-version = '20.0.1-CJ-SNAPSHOT'
-=======
-version = '20.0.2'
->>>>>>> e7a22e19
+version = '20.0.2-CJ-SNAPSHOT'
 archivesBaseName = 'dashj-core'
 eclipse.project.name = 'dashj-core'
 
