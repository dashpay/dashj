apply plugin: 'java'
apply plugin: 'com.google.protobuf'
apply plugin: 'eclipse'
apply plugin: 'maven-publish'
apply plugin: 'jacoco'
apply plugin: 'signing'

<<<<<<< HEAD
version = '20.0.0-CJ-SNAPSHOT'
=======
version = '20.0.1'
>>>>>>> ef7d3cc6
archivesBaseName = 'dashj-core'
eclipse.project.name = 'dashj-core'

dependencies {
    compile 'org.bouncycastle:bcprov-jdk15to18:1.68'
    implementation 'com.google.guava:guava:30.0-jre'
    compile 'com.google.protobuf:protobuf-javalite:3.17.3'
    implementation 'com.squareup.okhttp3:okhttp:3.12.8'
    implementation 'org.slf4j:slf4j-api:1.7.30'
    implementation 'net.jcip:jcip-annotations:1.0'
    compileOnly 'org.fusesource.leveldbjni:leveldbjni-all:1.8'
    testImplementation 'junit:junit:4.13.1'
    testImplementation 'org.easymock:easymock:3.2'
    testImplementation 'com.fasterxml.jackson.core:jackson-databind:2.9.10.7'
    testImplementation 'org.slf4j:slf4j-jdk14:1.7.30'
    testImplementation 'com.h2database:h2:1.3.167'
    testImplementation 'org.fusesource.leveldbjni:leveldbjni-all:1.8'
    testImplementation 'org.hamcrest:hamcrest-library:1.3'

    // Dash Specific
    implementation 'de.sfuhrm:saphir-hash-core:3.0.10'
    implementation 'org.dashj:dashj-bls:1.0.0'
    implementation 'com.lambdaworks:scrypt:1.4.0'
    implementation 'org.json:json:20220320'

}

sourceCompatibility = 1.8
compileJava.options.encoding = 'UTF-8'
compileTestJava.options.encoding = 'UTF-8'
javadoc.options.encoding = 'UTF-8'

protobuf {
    protoc {
        artifact = 'com.google.protobuf:protoc:3.17.3'
    }
    generateProtoTasks {
        all().each { task ->
            task.builtins {
                java {
                    option "lite"
                }
            }
        }
    }
    generatedFilesBaseDir = new File(projectDir, '/src') // workaround for '$projectDir/src'
}

test {
    exclude 'org/bitcoinj/core/PeerTest*'
    exclude 'org/bitcoinj/core/TransactionBroadcastTest*'
    exclude 'org/bitcoinj/net/NetworkAbstractionTests*'
    exclude 'org/bitcoinj/protocols/channels/ChannelConnectionTest*'
    testLogging {
        events "failed"
        exceptionFormat "full"
    }
    finalizedBy jacocoTestReport // report is always generated after tests run
    // uncomment this next line to show logs in test output during CI tests
    // testLogging.showStandardStreams = true
}

tasks.withType(Test) {
    systemProperty "java.library.path", "../contrib/dashj-bls/bls/target/cmake:../contrib/x11/build"
}

task javadocJar(type: Jar, dependsOn: javadoc) {
    classifier = 'javadoc'
    from javadoc.destinationDir
}

task sourcesJar(type: Jar, dependsOn: classes) {
    classifier = 'sources'
    from sourceSets.main.allSource
}

artifacts {
    archives sourcesJar
    archives javadocJar
}

publishing {
    publications {
        mavenJava(MavenPublication) {
            artifactId = 'dashj-core'
            from components.java
            artifact sourcesJar
            artifact javadocJar
            pom {
                name = 'DashJ'
                description = 'Dash Java Library'
                url = 'httsp://dashj.org'

                licenses {
                    license {
                        name = 'The Apache License, Version 2.0'
                        url = 'http://www.apache.org/licenses/LICENSE-2.0.txt'
                    }
                }
                developers {
                    developer {
                        id = 'hashengineering'
                        name = 'HashEngineering'
                        email = 'hashengineeringsolutions@gmail.com'
                    }
                }
                scm {
                    connection = 'scm:git:git://github.com/dashevo/dashj.git'
                    developerConnection = 'scm:git:ssh://github.com/dashevo/dashj.git'
                    url = 'http://github.com/dashevo/dashj.git'
                }
            }
        }
    }
    repositories {
        maven {
            // change URLs to point to your repos, e.g. http://my.org/repo
            def releasesRepoUrl = "https://s01.oss.sonatype.org/service/local/staging/deploy/maven2/"
            def snapshotsRepoUrl = "https://s01.oss.sonatype.org/content/repositories/snapshots/"
            url = version.endsWith('SNAPSHOT') ? snapshotsRepoUrl : releasesRepoUrl
            credentials {
                username = project.hasProperty('ossrhUsername')?project.findProperty('ossrhUsername'):''
                password = project.hasProperty('ossrhPassword')?project.findProperty('ossrhPassword'):''
            }
        }
    }
}

signing {
    required { gradle.taskGraph.hasTask("publish") }
    sign publishing.publications.mavenJava
}

javadoc {
    if(JavaVersion.current().isJava9Compatible()) {
        options.addBooleanOption('html5', true)
    }
}

assemble.dependsOn(publishToMavenLocal)
assemble.dependsOn(sourcesJar)

jacocoTestReport {
    dependsOn test // tests are required to run before generating the report
    reports {
        xml.enabled true
        xml.destination file("${project.projectDir}/build/reports/jacoco/jacoco.xml")
    }
}<|MERGE_RESOLUTION|>--- conflicted
+++ resolved
@@ -5,11 +5,7 @@
 apply plugin: 'jacoco'
 apply plugin: 'signing'
 
-<<<<<<< HEAD
-version = '20.0.0-CJ-SNAPSHOT'
-=======
-version = '20.0.1'
->>>>>>> ef7d3cc6
+version = '20.0.1-CJ-SNAPSHOT'
 archivesBaseName = 'dashj-core'
 eclipse.project.name = 'dashj-core'
 
