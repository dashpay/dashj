/*
 * Copyright 2013 Google Inc.
 * Copyright 2014 Andreas Schildbach
 *
 * Licensed under the Apache License, Version 2.0 (the "License");
 * you may not use this file except in compliance with the License.
 * You may obtain a copy of the License at
 *
 *    http://www.apache.org/licenses/LICENSE-2.0
 *
 * Unless required by applicable law or agreed to in writing, software
 * distributed under the License is distributed on an "AS IS" BASIS,
 * WITHOUT WARRANTIES OR CONDITIONS OF ANY KIND, either express or implied.
 * See the License for the specific language governing permissions and
 * limitations under the License.
 */

package org.bitcoinj.kits;

import com.google.common.collect.*;
import com.google.common.util.concurrent.*;
import com.subgraph.orchid.*;
import org.bitcoinj.core.listeners.*;
import org.bitcoinj.core.*;
import org.bitcoinj.net.discovery.*;
import org.bitcoinj.protocols.channels.*;
import org.bitcoinj.store.*;
import org.bitcoinj.wallet.*;
import org.slf4j.*;

import javax.annotation.*;
import java.io.*;
import java.net.*;
import java.nio.channels.*;
import java.util.*;
import java.util.concurrent.*;

import static com.google.common.base.Preconditions.*;

/**
 * <p>Utility class that wraps the boilerplate needed to set up a new SPV bitcoinj app. Instantiate it with a directory
 * and file prefix, optionally configure a few things, then use startAsync and optionally awaitRunning. The object will
 * construct and configure a {@link BlockChain}, {@link SPVBlockStore}, {@link Wallet} and {@link PeerGroup}. Depending
 * on the value of the blockingStartup property, startup will be considered complete once the block chain has fully
 * synchronized, so it can take a while.</p>
 *
 * <p>To add listeners and modify the objects that are constructed, you can either do that by overriding the
 * {@link #onSetupCompleted()} method (which will run on a background thread) and make your changes there,
 * or by waiting for the service to start and then accessing the objects from wherever you want. However, you cannot
 * access the objects this class creates until startup is complete.</p>
 *
 * <p>The asynchronous design of this class may seem puzzling (just use {@link #awaitRunning()} if you don't want that).
 * It is to make it easier to fit bitcoinj into GUI apps, which require a high degree of responsiveness on their main
 * thread which handles all the animation and user interaction. Even when blockingStart is false, initializing bitcoinj
 * means doing potentially blocking file IO, generating keys and other potentially intensive operations. By running it
 * on a background thread, there's no risk of accidentally causing UI lag.</p>
 *
 * <p>Note that {@link #awaitRunning()} can throw an unchecked {@link java.lang.IllegalStateException}
 * if anything goes wrong during startup - you should probably handle it and use {@link Exception#getCause()} to figure
 * out what went wrong more precisely. Same thing if you just use the {@link #startAsync()} method.</p>
 */
public class WalletAppKit extends AbstractIdleService {
    protected static final Logger log = LoggerFactory.getLogger(WalletAppKit.class);

    protected final String filePrefix;
    protected final NetworkParameters params;
    protected volatile BlockChain vChain;
    protected volatile BlockStore vStore;
    protected volatile Wallet vWallet;
    protected volatile PeerGroup vPeerGroup;

    protected final File directory;
    protected volatile File vWalletFile;

    protected boolean useAutoSave = true;
    protected PeerAddress[] peerAddresses;
    protected DownloadProgressTracker downloadListener;
    protected boolean autoStop = true;
    protected InputStream checkpoints;
    protected boolean blockingStartup = true;
    protected boolean useTor = false;   // Perhaps in future we can change this to true.
    protected String userAgent, version;
    protected WalletProtobufSerializer.WalletFactory walletFactory;
    @Nullable protected DeterministicSeed restoreFromSeed;
    @Nullable protected PeerDiscovery discovery;

    protected volatile Context context;



    /**
     * Creates a new WalletAppKit, with a newly created {@link Context}. Files will be stored in the given directory.
     */
    public WalletAppKit(NetworkParameters params, File directory, String filePrefix) {
        this(new Context(params), directory, filePrefix);
    }

    /**
     * Creates a new WalletAppKit, with the given {@link Context}. Files will be stored in the given directory.
     */
    public WalletAppKit(Context context, File directory, String filePrefix) {
        this.context = context;
        this.params = checkNotNull(context.getParams());
        this.directory = checkNotNull(directory);
        this.filePrefix = checkNotNull(filePrefix);
<<<<<<< HEAD
        if (!Utils.isAndroidRuntime()) {
            InputStream stream = WalletAppKit.class.getResourceAsStream("/" + params.getId() + ".checkpoints");
            if (stream != null)
                setCheckpoints(stream);
        }

        context.initDash(false, true);
        context.initDashSync(directory.getAbsolutePath());
=======
>>>>>>> 4c047761
    }

    /** Will only connect to the given addresses. Cannot be called after startup. */
    public WalletAppKit setPeerNodes(PeerAddress... addresses) {
        checkState(state() == State.NEW, "Cannot call after startup");
        this.peerAddresses = addresses;
        return this;
    }

    /** Will only connect to localhost. Cannot be called after startup. */
    public WalletAppKit connectToLocalHost() {
        try {
            final InetAddress localHost = InetAddress.getLocalHost();
            return setPeerNodes(new PeerAddress(params, localHost, params.getPort()));
        } catch (UnknownHostException e) {
            // Borked machine with no loopback adapter configured properly.
            throw new RuntimeException(e);
        }
    }

    /** If true, the wallet will save itself to disk automatically whenever it changes. */
    public WalletAppKit setAutoSave(boolean value) {
        checkState(state() == State.NEW, "Cannot call after startup");
        useAutoSave = value;
        return this;
    }

    /**
     * If you want to learn about the sync process, you can provide a listener here. For instance, a
     * {@link org.bitcoinj.core.DownloadProgressTracker} is a good choice. This has no effect unless setBlockingStartup(false) has been called
     * too, due to some missing implementation code.
     */
    public WalletAppKit setDownloadListener(DownloadProgressTracker listener) {
        this.downloadListener = listener;
        return this;
    }

    /** If true, will register a shutdown hook to stop the library. Defaults to true. */
    public WalletAppKit setAutoStop(boolean autoStop) {
        this.autoStop = autoStop;
        return this;
    }

    /**
     * If set, the file is expected to contain a checkpoints file calculated with BuildCheckpoints. It makes initial
     * block sync faster for new users - please refer to the documentation on the bitcoinj website for further details.
     */
    public WalletAppKit setCheckpoints(InputStream checkpoints) {
        if (this.checkpoints != null)
            Utils.closeUnchecked(this.checkpoints);
        this.checkpoints = checkNotNull(checkpoints);
        return this;
    }

    /**
     * If true (the default) then the startup of this service won't be considered complete until the network has been
     * brought up, peer connections established and the block chain synchronised. Therefore {@link #awaitRunning()} can
     * potentially take a very long time. If false, then startup is considered complete once the network activity
     * begins and peer connections/block chain sync will continue in the background.
     */
    public WalletAppKit setBlockingStartup(boolean blockingStartup) {
        this.blockingStartup = blockingStartup;
        return this;
    }

    /**
     * Sets the string that will appear in the subver field of the version message.
     * @param userAgent A short string that should be the name of your app, e.g. "My Wallet"
     * @param version A short string that contains the version number, e.g. "1.0-BETA"
     */
    public WalletAppKit setUserAgent(String userAgent, String version) {
        this.userAgent = checkNotNull(userAgent);
        this.version = checkNotNull(version);
        return this;
    }

    /**
     * If called, then an embedded Tor client library will be used to connect to the P2P network. The user does not need
     * any additional software for this: it's all pure Java. As of April 2014 <b>this mode is experimental</b>.
     */
    public WalletAppKit useTor() {
        this.useTor = true;
        return this;
    }

    /**
     * If a seed is set here then any existing wallet that matches the file name will be renamed to a backup name,
     * the chain file will be deleted, and the wallet object will be instantiated with the given seed instead of
     * a fresh one being created. This is intended for restoring a wallet from the original seed. To implement restore
     * you would shut down the existing appkit, if any, then recreate it with the seed given by the user, then start
     * up the new kit. The next time your app starts it should work as normal (that is, don't keep calling this each
     * time).
     */
    public WalletAppKit restoreWalletFromSeed(DeterministicSeed seed) {
        this.restoreFromSeed = seed;
        return this;
    }

    /**
     * Sets the peer discovery class to use. If none is provided then DNS is used, which is a reasonable default.
     */
    public WalletAppKit setDiscovery(@Nullable PeerDiscovery discovery) {
        this.discovery = discovery;
        return this;
    }

    /**
     * <p>Override this to return wallet extensions if any are necessary.</p>
     *
     * <p>When this is called, chain(), store(), and peerGroup() will return the created objects, however they are not
     * initialized/started.</p>
     */
    protected List<WalletExtension> provideWalletExtensions() throws Exception {
        return ImmutableList.of();
    }

    /**
     * Override this to use a {@link BlockStore} that isn't the default of {@link SPVBlockStore}.
     */
    protected BlockStore provideBlockStore(File file) throws BlockStoreException {
        return new SPVBlockStore(params, file);
    }

    /**
     * This method is invoked on a background thread after all objects are initialised, but before the peer group
     * or block chain download is started. You can tweak the objects configuration here.
     */
    protected void onSetupCompleted() { }

    /**
     * Tests to see if the spvchain file has an operating system file lock on it. Useful for checking if your app
     * is already running. If another copy of your app is running and you start the appkit anyway, an exception will
     * be thrown during the startup process. Returns false if the chain file does not exist or is a directory.
     */
    public boolean isChainFileLocked() throws IOException {
        RandomAccessFile file2 = null;
        try {
            File file = new File(directory, filePrefix + ".spvchain");
            if (!file.exists())
                return false;
            if (file.isDirectory())
                return false;
            file2 = new RandomAccessFile(file, "rw");
            FileLock lock = file2.getChannel().tryLock();
            if (lock == null)
                return true;
            lock.release();
            return false;
        } finally {
            if (file2 != null)
                file2.close();
        }
    }

    @Override
    protected void startUp() throws Exception {
        // Runs in a separate thread.
        Context.propagate(context);
        if (!directory.exists()) {
            if (!directory.mkdirs()) {
                throw new IOException("Could not create directory " + directory.getAbsolutePath());
            }
        }
        log.info("Starting up with directory = {}", directory);
        try {
            File chainFile = new File(directory, filePrefix + ".spvchain");
            boolean chainFileExists = chainFile.exists();
            vWalletFile = new File(directory, filePrefix + ".wallet");
            boolean shouldReplayWallet = (vWalletFile.exists() && !chainFileExists) || restoreFromSeed != null;
            vWallet = createOrLoadWallet(shouldReplayWallet);

            // Initiate Bitcoin network objects (block store, blockchain and peer group)
            vStore = provideBlockStore(chainFile);
            if (!chainFileExists || restoreFromSeed != null) {
                if (checkpoints == null && !Utils.isAndroidRuntime()) {
                    checkpoints = CheckpointManager.openStream(params);
                }

                if (checkpoints != null) {
                    // Initialize the chain file with a checkpoint to speed up first-run sync.
                    long time;
                    if (restoreFromSeed != null) {
                        time = restoreFromSeed.getCreationTimeSeconds();
                        if (chainFileExists) {
                            log.info("Deleting the chain file in preparation from restore.");
                            vStore.close();
                            if (!chainFile.delete())
                                throw new IOException("Failed to delete chain file in preparation for restore.");
                            vStore = new SPVBlockStore(params, chainFile);
                        }
                    } else {
                        time = vWallet.getEarliestKeyCreationTime();
                    }
                    if (time > 0)
                        CheckpointManager.checkpoint(params, checkpoints, vStore, time);
                    else
                        log.warn("Creating a new uncheckpointed block store due to a wallet with a creation time of zero: this will result in a very slow chain sync");
                } else if (chainFileExists) {
                    log.info("Deleting the chain file in preparation from restore.");
                    vStore.close();
                    if (!chainFile.delete())
                        throw new IOException("Failed to delete chain file in preparation for restore.");
                    vStore = new SPVBlockStore(params, chainFile);
                }
            }
            vChain = new BlockChain(params, vStore);
            vPeerGroup = createPeerGroup();
            if (this.userAgent != null)
                vPeerGroup.setUserAgent(userAgent, version);

            // Set up peer addresses or discovery first, so if wallet extensions try to broadcast a transaction
            // before we're actually connected the broadcast waits for an appropriate number of connections.
            if (peerAddresses != null) {
                for (PeerAddress addr : peerAddresses) vPeerGroup.addAddress(addr);
                vPeerGroup.setMaxConnections(peerAddresses.length);
                peerAddresses = null;
            } else if (!params.getId().equals(NetworkParameters.ID_REGTEST) && !useTor) {
                vPeerGroup.addPeerDiscovery(discovery != null ? discovery : new DnsDiscovery(params));
            }
            vChain.addWallet(vWallet);
            vPeerGroup.addWallet(vWallet);
            onSetupCompleted();

            if (blockingStartup) {
                vPeerGroup.start();
                // Make sure we shut down cleanly.
                installShutdownHook();
                completeExtensionInitiations(vPeerGroup);

                // TODO: Be able to use the provided download listener when doing a blocking startup.
                final DownloadProgressTracker listener = new DownloadProgressTracker();
                vPeerGroup.startBlockChainDownload(listener);
                listener.await();
            } else {
                Futures.addCallback(vPeerGroup.startAsync(), new FutureCallback() {
                    @Override
                    public void onSuccess(@Nullable Object result) {
                        completeExtensionInitiations(vPeerGroup);
                        final DownloadProgressTracker l = downloadListener == null ? new DownloadProgressTracker() : downloadListener;
                        vPeerGroup.startBlockChainDownload(l);
                    }

                    @Override
                    public void onFailure(Throwable t) {
                        throw new RuntimeException(t);

                    }
                });
            }
        } catch (BlockStoreException e) {
            throw new IOException(e);
        }
    }

    private Wallet createOrLoadWallet(boolean shouldReplayWallet) throws Exception {
        Wallet wallet;

        maybeMoveOldWalletOutOfTheWay();

        if (vWalletFile.exists()) {
            wallet = loadWallet(shouldReplayWallet);
        } else {
            wallet = createWallet();
            wallet.freshReceiveKey();
            for (WalletExtension e : provideWalletExtensions()) {
                wallet.addExtension(e);
            }

            // Currently the only way we can be sure that an extension is aware of its containing wallet is by
            // deserializing the extension (see WalletExtension#deserializeWalletExtension(Wallet, byte[]))
            // Hence, we first save and then load wallet to ensure any extensions are correctly initialized.
            wallet.saveToFile(vWalletFile);
            wallet = loadWallet(false);
        }

        if (useAutoSave) {
            this.setupAutoSave(wallet);
        }

        return wallet;
    }

    protected void setupAutoSave(Wallet wallet) {
        wallet.autosaveToFile(vWalletFile, 5, TimeUnit.SECONDS, null);
    }

    private Wallet loadWallet(boolean shouldReplayWallet) throws Exception {
        Wallet wallet;
        FileInputStream walletStream = new FileInputStream(vWalletFile);
        try {
            List<WalletExtension> extensions = provideWalletExtensions();
            WalletExtension[] extArray = extensions.toArray(new WalletExtension[extensions.size()]);
            Protos.Wallet proto = WalletProtobufSerializer.parseToProto(walletStream);
            final WalletProtobufSerializer serializer;
            if (walletFactory != null)
                serializer = new WalletProtobufSerializer(walletFactory);
            else
                serializer = new WalletProtobufSerializer();
            wallet = serializer.readWallet(params, extArray, proto);
            if (shouldReplayWallet)
                wallet.reset();
        } finally {
            walletStream.close();
        }
        return wallet;
    }

    protected Wallet createWallet() {
        KeyChainGroup kcg;
        if (restoreFromSeed != null)
            kcg = new KeyChainGroup(params, restoreFromSeed);
        else
            kcg = new KeyChainGroup(params);
        if (walletFactory != null) {
            return walletFactory.create(params, kcg);
        } else {
            return new Wallet(params, kcg);  // default
        }
    }

    private void maybeMoveOldWalletOutOfTheWay() {
        if (restoreFromSeed == null) return;
        if (!vWalletFile.exists()) return;
        int counter = 1;
        File newName;
        do {
            newName = new File(vWalletFile.getParent(), "Backup " + counter + " for " + vWalletFile.getName());
            counter++;
        } while (newName.exists());
        log.info("Renaming old wallet file {} to {}", vWalletFile, newName);
        if (!vWalletFile.renameTo(newName)) {
            // This should not happen unless something is really messed up.
            throw new RuntimeException("Failed to rename wallet for restore");
        }
    }

    /*
     * As soon as the transaction broadcaster han been created we will pass it to the
     * payment channel extensions
     */
    private void completeExtensionInitiations(TransactionBroadcaster transactionBroadcaster) {
        StoredPaymentChannelClientStates clientStoredChannels = (StoredPaymentChannelClientStates)
                vWallet.getExtensions().get(StoredPaymentChannelClientStates.class.getName());
        if(clientStoredChannels != null) {
            clientStoredChannels.setTransactionBroadcaster(transactionBroadcaster);
        }
        StoredPaymentChannelServerStates serverStoredChannels = (StoredPaymentChannelServerStates)
                vWallet.getExtensions().get(StoredPaymentChannelServerStates.class.getName());
        if(serverStoredChannels != null) {
            serverStoredChannels.setTransactionBroadcaster(transactionBroadcaster);
        }
    }


    protected PeerGroup createPeerGroup() throws TimeoutException {
        if (useTor) {
            TorClient torClient = new TorClient();
            torClient.getConfig().setDataDirectory(directory);
            return PeerGroup.newWithTor(params, vChain, torClient);
        }
        else
            return new PeerGroup(params, vChain);
    }

    private void installShutdownHook() {
        if (autoStop) Runtime.getRuntime().addShutdownHook(new Thread() {
            @Override public void run() {
                try {
                    WalletAppKit.this.stopAsync();
                    WalletAppKit.this.awaitTerminated();
                } catch (Exception e) {
                    throw new RuntimeException(e);
                }
            }
        });
    }

    @Override
    protected void shutDown() throws Exception {
        // Runs in a separate thread.
        try {
            Context.propagate(context);
            vPeerGroup.stop();
            vWallet.saveToFile(vWalletFile);
            vStore.close();

            vPeerGroup = null;
            vWallet = null;
            vStore = null;
            vChain = null;
        } catch (BlockStoreException e) {
            throw new IOException(e);
        }
    }

    public NetworkParameters params() {
        return params;
    }

    public BlockChain chain() {
        checkState(state() == State.STARTING || state() == State.RUNNING, "Cannot call until startup is complete");
        return vChain;
    }

    public BlockStore store() {
        checkState(state() == State.STARTING || state() == State.RUNNING, "Cannot call until startup is complete");
        return vStore;
    }

    public Wallet wallet() {
        checkState(state() == State.STARTING || state() == State.RUNNING, "Cannot call until startup is complete");
        return vWallet;
    }

    public PeerGroup peerGroup() {
        checkState(state() == State.STARTING || state() == State.RUNNING, "Cannot call until startup is complete");
        return vPeerGroup;
    }

    public File directory() {
        return directory;
    }
}<|MERGE_RESOLUTION|>--- conflicted
+++ resolved
@@ -103,17 +103,9 @@
         this.params = checkNotNull(context.getParams());
         this.directory = checkNotNull(directory);
         this.filePrefix = checkNotNull(filePrefix);
-<<<<<<< HEAD
-        if (!Utils.isAndroidRuntime()) {
-            InputStream stream = WalletAppKit.class.getResourceAsStream("/" + params.getId() + ".checkpoints");
-            if (stream != null)
-                setCheckpoints(stream);
-        }
 
         context.initDash(false, true);
         context.initDashSync(directory.getAbsolutePath());
-=======
->>>>>>> 4c047761
     }
 
     /** Will only connect to the given addresses. Cannot be called after startup. */
