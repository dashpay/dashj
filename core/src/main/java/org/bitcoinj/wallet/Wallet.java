--- conflicted
+++ resolved
@@ -24,7 +24,6 @@
 import com.google.common.util.concurrent.*;
 import com.google.protobuf.*;
 import net.jcip.annotations.*;
-<<<<<<< HEAD
 import org.bitcoinj.core.KeyId;
 import org.bitcoinj.core.Sha256Hash;
 import org.bitcoinj.core.StoredBlock;
@@ -41,8 +40,6 @@
 import org.bitcoinj.core.UTXOProviderException;
 import org.bitcoinj.core.Utils;
 import org.bitcoinj.core.VerificationException;
-=======
->>>>>>> e59e4e0b
 import org.bitcoinj.core.listeners.*;
 import org.bitcoinj.core.Address;
 import org.bitcoinj.core.Base58;
@@ -1180,12 +1177,6 @@
             if (key == null && receivingFromFriendsGroup != null)
                 key = receivingFromFriendsGroup.findKeyFromPubKeyHash(pubKeyHash, scriptType);
             if (key == null) {
-<<<<<<< HEAD
-                for (KeyChainWalletExtension extension : keyChainExtensions.values()) {
-                    key = extension.findKeyFromPubKeyHash(pubKeyHash, scriptType);
-                    if (key != null)
-                        break;
-=======
                 for (KeyChainGroupExtension extension : keyChainExtensions.values()) {
                     if (extension.hasSpendableKeys()) {
                         IKey keyFromExtension = extension.findKeyFromPubKeyHash(pubKeyHash, scriptType);
@@ -1194,7 +1185,6 @@
                             break;
                         }
                     }
->>>>>>> e59e4e0b
                 }
             }
             return key;
@@ -1210,11 +1200,7 @@
             if (keyChainGroup.hasKey(key) || (receivingFromFriendsGroup != null && receivingFromFriendsGroup.hasKey(key)))
                 return true;
             // search keychain extensions
-<<<<<<< HEAD
-            for (KeyChainWalletExtension extension : keyChainExtensions.values()) {
-=======
             for (KeyChainGroupExtension extension : keyChainExtensions.values()) {
->>>>>>> e59e4e0b
                 if (extension.hasKey(key))
                     return true;
             }
@@ -1284,12 +1270,6 @@
                 key = receivingFromFriendsGroup.findKeyFromPubKey(pubKey);
             }
             if (key == null) {
-<<<<<<< HEAD
-                for (KeyChainWalletExtension extension : keyChainExtensions.values()) {
-                    key = extension.findKeyFromPubKey(pubKey);
-                    if (key != null)
-                        break;
-=======
                 for (KeyChainGroupExtension extension : keyChainExtensions.values()) {
                     if (extension.hasSpendableKeys()) {
                         IKey keyFromExtension = extension.findKeyFromPubKey(pubKey);
@@ -1298,7 +1278,6 @@
                             break;
                         }
                     }
->>>>>>> e59e4e0b
                 }
             }
             return key;
@@ -1377,17 +1356,10 @@
                         byte[] pubkey = ScriptPattern.extractKeyFromP2PK(script);
                         keyChainGroup.markPubKeyAsUsed(pubkey);
                         if (receivingFromFriendsGroup != null)
-<<<<<<< HEAD
-                            receivingFromFriendsGroup.markPubKeyAsUsed(pubkey);
-                        if (sendingToFriendsGroup != null)
-                            sendingToFriendsGroup.markPubKeyAsUsed(pubkey);
-                        for (KeyChainWalletExtension extension : keyChainExtensions.values()) {
-=======
                         receivingFromFriendsGroup.markPubKeyAsUsed(pubkey);
                         if (sendingToFriendsGroup != null)
                         sendingToFriendsGroup.markPubKeyAsUsed(pubkey);
                         for (KeyChainGroupExtension extension : keyChainExtensions.values()) {
->>>>>>> e59e4e0b
                             extension.markPubKeyAsUsed(pubkey);
                         }
 
@@ -1395,17 +1367,10 @@
                         byte[] pubkeyHash = ScriptPattern.extractHashFromP2PKH(script);
                         keyChainGroup.markPubKeyHashAsUsed(pubkeyHash);
                         if (receivingFromFriendsGroup != null)
-<<<<<<< HEAD
-                            receivingFromFriendsGroup.markPubKeyHashAsUsed(pubkeyHash);
-                        if (sendingToFriendsGroup != null)
-                            sendingToFriendsGroup.markPubKeyHashAsUsed(pubkeyHash);
-                        for (KeyChainWalletExtension extension : keyChainExtensions.values()) {
-=======
                         receivingFromFriendsGroup.markPubKeyHashAsUsed(pubkeyHash);
                         if (sendingToFriendsGroup != null)
                         sendingToFriendsGroup.markPubKeyHashAsUsed(pubkeyHash);
                         for (KeyChainGroupExtension extension : keyChainExtensions.values()) {
->>>>>>> e59e4e0b
                             extension.markPubKeyHashAsUsed(pubkeyHash);
                         }
                     } else if (ScriptPattern.isP2SH(script)) {
@@ -1413,17 +1378,10 @@
                                 ScriptPattern.extractHashFromP2SH(script));
                         keyChainGroup.markP2SHAddressAsUsed(a);
                         if (receivingFromFriendsGroup != null)
-<<<<<<< HEAD
-                            receivingFromFriendsGroup.markP2SHAddressAsUsed(a);
-                        if (sendingToFriendsGroup != null)
-                            sendingToFriendsGroup.markP2SHAddressAsUsed(a);
-                        for (KeyChainWalletExtension extension : keyChainExtensions.values()) {
-=======
                         receivingFromFriendsGroup.markP2SHAddressAsUsed(a);
                         if (sendingToFriendsGroup != null)
                         sendingToFriendsGroup.markP2SHAddressAsUsed(a);
                         for (KeyChainGroupExtension extension : keyChainExtensions.values()) {
->>>>>>> e59e4e0b
                             extension.markP2SHAddressAsUsed(a);
                         }
                     } else if (ScriptPattern.isCreditBurn(script)) {
@@ -1482,11 +1440,7 @@
             final KeyCrypterScrypt scrypt = new KeyCrypterScrypt();
             KeyParameter aesKey = scrypt.deriveKey(password);
             keyChainGroup.encrypt(scrypt, aesKey);
-<<<<<<< HEAD
-            for (KeyChainWalletExtension extension : keyChainExtensions.values()) {
-=======
             for (KeyChainGroupExtension extension : keyChainExtensions.values()) {
->>>>>>> e59e4e0b
                 if (extension.supportsEncryption())
                     extension.encrypt(scrypt, aesKey);
             }
@@ -1510,11 +1464,7 @@
         keyChainGroupLock.lock();
         try {
             keyChainGroup.encrypt(keyCrypter, aesKey);
-<<<<<<< HEAD
-            for (KeyChainWalletExtension extension : keyChainExtensions.values()) {
-=======
             for (KeyChainGroupExtension extension : keyChainExtensions.values()) {
->>>>>>> e59e4e0b
                 if (extension.supportsEncryption())
                     extension.encrypt(keyCrypter, aesKey);
             }
@@ -1537,11 +1487,7 @@
             checkState(crypter != null, "Not encrypted");
             KeyParameter aesKey = crypter.deriveKey(password);
             keyChainGroup.decrypt(aesKey);
-<<<<<<< HEAD
-            for (KeyChainWalletExtension extension : keyChainExtensions.values()) {
-=======
             for (KeyChainGroupExtension extension : keyChainExtensions.values()) {
->>>>>>> e59e4e0b
                 if (extension.supportsEncryption())
                     extension.decrypt(aesKey);
             }
@@ -1563,11 +1509,7 @@
         keyChainGroupLock.lock();
         try {
             keyChainGroup.decrypt(aesKey);
-<<<<<<< HEAD
-            for (KeyChainWalletExtension extension : keyChainExtensions.values()) {
-=======
             for (KeyChainGroupExtension extension : keyChainExtensions.values()) {
->>>>>>> e59e4e0b
                 if (extension.supportsEncryption())
                     extension.decrypt(aesKey);
             }
@@ -3058,11 +3000,7 @@
         keyChainGroup.addEventListener(listener, Threading.USER_THREAD);
         if (receivingFromFriendsGroup != null)
             receivingFromFriendsGroup.addEventListener(listener, Threading.USER_THREAD);
-<<<<<<< HEAD
-        for (KeyChainWalletExtension extension : keyChainExtensions.values()) {
-=======
         for (KeyChainGroupExtension extension : keyChainExtensions.values()) {
->>>>>>> e59e4e0b
                 extension.addEventListener(listener, Threading.USER_THREAD);
         }
     }
@@ -3075,11 +3013,7 @@
         keyChainGroup.addEventListener(listener, executor);
         if (receivingFromFriendsGroup != null)
             receivingFromFriendsGroup.addEventListener(listener, executor);
-<<<<<<< HEAD
-        for (KeyChainWalletExtension extension : keyChainExtensions.values()) {
-=======
         for (KeyChainGroupExtension extension : keyChainExtensions.values()) {
->>>>>>> e59e4e0b
             extension.addEventListener(listener, Threading.USER_THREAD);
         }
     }
@@ -3168,11 +3102,7 @@
         if (receivingFromFriendsGroup != null)
             removed |= receivingFromFriendsGroup.removeEventListener(listener);
 
-<<<<<<< HEAD
-        for (KeyChainWalletExtension extension : keyChainExtensions.values()) {
-=======
         for (KeyChainGroupExtension extension : keyChainExtensions.values()) {
->>>>>>> e59e4e0b
             removed |= extension.removeEventListener(listener);
         }
         return removed;
@@ -3750,11 +3680,7 @@
             }
             if (includeExtensions && keyChainExtensions.size() > 0) {
                 builder.append("\n>>> KEYCHAIN EXTENSIONS:\n");
-<<<<<<< HEAD
-                for (KeyChainWalletExtension extension : keyChainExtensions.values()) {
-=======
                 for (KeyChainGroupExtension extension : keyChainExtensions.values()) {
->>>>>>> e59e4e0b
                     builder.append(extension.toString(includeLookahead, includePrivateKeys, aesKey)).append("\n\n");
                 }
             }
@@ -5206,11 +5132,7 @@
             size += bloomSpecialTxOutpoints.size();
             if (receivingFromFriendsGroup != null)
                 size += receivingFromFriendsGroup.getBloomFilterElementCount();
-<<<<<<< HEAD
-            for (KeyChainWalletExtension extension : keyChainExtensions.values()) {
-=======
             for (KeyChainGroupExtension extension : keyChainExtensions.values()) {
->>>>>>> e59e4e0b
                 if (extension.supportsBloomFilters()) {
                     size += extension.getBloomFilterElementCount();
                 }
@@ -5302,11 +5224,7 @@
                 BloomFilter friendFilter = receivingFromFriendsGroup.getBloomFilter(size, falsePositiveRate, nTweak);
                 filter.merge(friendFilter);
             }
-<<<<<<< HEAD
-            for (KeyChainWalletExtension extension : keyChainExtensions.values()) {
-=======
             for (KeyChainGroupExtension extension : keyChainExtensions.values()) {
->>>>>>> e59e4e0b
                if (extension.supportsBloomFilters()) {
                    BloomFilter extensionBloomFilter = extension.getBloomFilter(size, falsePositiveRate, nTweak);
                    if (extensionBloomFilter != null)
@@ -5366,13 +5284,8 @@
         try {
             if (extensions.containsKey(id))
                 throw new IllegalStateException("Cannot add two extensions with the same ID: " + id);
-<<<<<<< HEAD
-            if (extension instanceof KeyChainWalletExtension)
-                keyChainExtensions.put(id, (KeyChainWalletExtension) extension);
-=======
             if (extension instanceof KeyChainGroupExtension)
                 keyChainExtensions.put(id, (KeyChainGroupExtension) extension);
->>>>>>> e59e4e0b
             else extensions.put(id, extension);
             saveNow();
         } finally {
@@ -5393,13 +5306,8 @@
             }
             if (previousExtension != null)
                 return previousExtension;
-<<<<<<< HEAD
-            if (extension instanceof KeyChainWalletExtension)
-                keyChainExtensions.put(id, (KeyChainWalletExtension) extension);
-=======
             if (extension instanceof KeyChainGroupExtension)
                 keyChainExtensions.put(id, (KeyChainGroupExtension) extension);
->>>>>>> e59e4e0b
             else extensions.put(id, extension);
             saveNow();
             return extension;
@@ -5435,11 +5343,17 @@
     }
 
     /** Returns a snapshot of all registered extension objects. The extensions themselves are not copied. */
-<<<<<<< HEAD
+    public Map<String, KeyChainGroupExtension> getKeyChainExtensions() {
+        lock.lock();
+        try {
+            return ImmutableMap.copyOf(keyChainExtensions);
+        } finally {
+            lock.unlock();
+        }
+    }
+
+    /** Returns a snapshot of all registered extension objects. The extensions themselves are not copied. */
     public Map<String, KeyChainWalletExtension> getKeyChainExtensions() {
-=======
-    public Map<String, KeyChainGroupExtension> getKeyChainExtensions() {
->>>>>>> e59e4e0b
         lock.lock();
         try {
             return ImmutableMap.copyOf(keyChainExtensions);
@@ -5459,28 +5373,16 @@
         try {
             // This method exists partly to establish a lock ordering of wallet > extension.
             extension.deserializeWalletExtension(this, data);
-<<<<<<< HEAD
-            if (extension instanceof KeyChainWalletExtension)
-                keyChainExtensions.put(extension.getWalletExtensionID(), (KeyChainWalletExtension) extension);
-=======
             if (extension instanceof KeyChainGroupExtension)
                 keyChainExtensions.put(extension.getWalletExtensionID(), (KeyChainGroupExtension) extension);
->>>>>>> e59e4e0b
             else
                 extensions.put(extension.getWalletExtensionID(), extension);
         } catch (Throwable throwable) {
             log.error("Error during extension deserialization", throwable);
-<<<<<<< HEAD
-            if (extension instanceof KeyChainWalletExtension)
-                keyChainExtensions.remove(extension.getWalletExtensionID());
-            else
-                extensions.remove(extension.getWalletExtensionID());
-=======
             if (extension instanceof KeyChainGroupExtension)
                 keyChainExtensions.remove(extension.getWalletExtensionID());
             else
             extensions.remove(extension.getWalletExtensionID());
->>>>>>> e59e4e0b
             Throwables.propagate(throwable);
         } finally {
             keyChainGroupLock.unlock();
