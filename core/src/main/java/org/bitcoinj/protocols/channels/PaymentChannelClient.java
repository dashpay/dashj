--- conflicted
+++ resolved
@@ -327,15 +327,9 @@
                     // Make an initial payment of the dust limit, and put it into the message as well. The size of the
                     // server-requested dust limit was already sanity checked by this point.
                     PaymentChannelClientState.IncrementedPayment payment = state().incrementPaymentBy(Coin.valueOf(minPayment), userKeySetup);
-<<<<<<< HEAD
-//                    Protos.UpdatePayment.Builder initialMsg = provideContractBuilder.getInitialPaymentBuilder();
-//                    initialMsg.setSignature(ByteString.copyFrom(payment.signature.encodeToBitcoin()));
-//                    initialMsg.setClientChangeValue(state.getValueRefunded().value);
-=======
                     Protos.UpdatePayment.Builder initialMsg = provideContractBuilder.getInitialPayment().toBuilder();
                     initialMsg.setSignature(ByteString.copyFrom(payment.signature.encodeToBitcoin()));
                     initialMsg.setClientChangeValue(state.getValueRefunded().value);
->>>>>>> dd7f6a0c
                 } catch (ValueOutOfRangeException e) {
                     throw new IllegalStateException(e);  // This cannot happen.
                 }
@@ -375,15 +369,9 @@
             // Make an initial payment of the dust limit, and put it into the message as well. The size of the
             // server-requested dust limit was already sanity checked by this point.
             PaymentChannelClientState.IncrementedPayment payment = state().incrementPaymentBy(Coin.valueOf(minPayment), userKey);
-<<<<<<< HEAD
-//            Protos.UpdatePayment.Builder initialMsg = contractMsg.getInitialPaymentBuilder();
-//            initialMsg.setSignature(ByteString.copyFrom(payment.signature.encodeToBitcoin()));
-//            initialMsg.setClientChangeValue(state.getValueRefunded().value);
-=======
             Protos.UpdatePayment.Builder initialMsg = contractMsg.getInitialPayment().toBuilder();
             initialMsg.setSignature(ByteString.copyFrom(payment.signature.encodeToBitcoin()));
             initialMsg.setClientChangeValue(state.getValueRefunded().value);
->>>>>>> dd7f6a0c
         } catch (ValueOutOfRangeException e) {
             throw new IllegalStateException(e);  // This cannot happen.
         }
