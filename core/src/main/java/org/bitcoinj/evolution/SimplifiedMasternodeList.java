package org.bitcoinj.evolution;

import com.google.common.collect.Lists;
import org.bitcoinj.core.*;
import org.bitcoinj.quorums.LLMQUtils;
import org.bitcoinj.utils.Pair;
import org.bitcoinj.utils.Threading;
import org.slf4j.Logger;
import org.slf4j.LoggerFactory;

import java.io.IOException;
import java.io.OutputStream;
import java.math.BigInteger;
import java.net.InetSocketAddress;
import java.nio.ByteBuffer;
import java.util.*;
import java.util.concurrent.locks.ReentrantLock;

import static java.lang.Math.min;
import static org.bitcoinj.core.Sha256Hash.hashTwice;

public class SimplifiedMasternodeList extends Message {

    private final Logger log = LoggerFactory.getLogger(SimplifiedMasternodeList.class);
    private ReentrantLock lock = Threading.lock("SimplifiedMasternodeList");

    private short version;
    private Sha256Hash blockHash;
    private long height;
    private StoredBlock storedBlock;
    private boolean storedBlockMatchesRequest;
    HashMap<Sha256Hash, SimplifiedMasternodeListEntry> mnMap;
    HashMap<Sha256Hash, Pair<Sha256Hash, Integer>> mnUniquePropertyMap;

    private CoinbaseTx coinbaseTxPayload;

    public SimplifiedMasternodeList(NetworkParameters params) {
        super(params);
        blockHash = params.getGenesisBlock().getHash();
        height = -1;
        mnMap = new HashMap<Sha256Hash, SimplifiedMasternodeListEntry>(5000);
        mnUniquePropertyMap = new HashMap<Sha256Hash, Pair<Sha256Hash, Integer>>(5000);
        storedBlock = new StoredBlock(params.getGenesisBlock(), BigInteger.ZERO, 0);
    }

    SimplifiedMasternodeList(NetworkParameters params, byte [] payload, int offset, int protocolVersion) {
        super(params, payload, offset, protocolVersion);
    }

    SimplifiedMasternodeList(SimplifiedMasternodeList other, short version) {
        super(other.params);
        this.version = version;
        this.protocolVersion = version == SimplifiedMasternodeListDiff.BASIC_BLS_VERSION ?
                NetworkParameters.ProtocolVersion.CURRENT.getBitcoinProtocolVersion() :
                NetworkParameters.ProtocolVersion.BLS_LEGACY.getBitcoinProtocolVersion();
        this.blockHash = other.blockHash;
        this.height = other.height;
        mnMap = new HashMap<Sha256Hash, SimplifiedMasternodeListEntry>(other.mnMap);
        // tell all entries to render as version 2 (BLS basic scheme)
        for (SimplifiedMasternodeListEntry mn : mnMap.values()) {
            mn.version = version;
        }
        mnUniquePropertyMap = new HashMap<Sha256Hash, Pair<Sha256Hash, Integer>>(other.mnUniquePropertyMap);
        this.storedBlock = other.storedBlock;
    }

    SimplifiedMasternodeList(NetworkParameters params, ArrayList<SimplifiedMasternodeListEntry> entries, int protocolVersion) {
        super(params);
        this.protocolVersion = protocolVersion;
        this.version = protocolVersion == NetworkParameters.ProtocolVersion.BLS_LEGACY.getBitcoinProtocolVersion() ?
                SimplifiedMasternodeListDiff.LEGACY_BLS_VERSION : SimplifiedMasternodeListDiff.BASIC_BLS_VERSION;
        this.blockHash = params.getGenesisBlock().getHash();
        this.height = -1;
        mnUniquePropertyMap = new HashMap<Sha256Hash, Pair<Sha256Hash, Integer>>();
        mnMap = new HashMap<Sha256Hash, SimplifiedMasternodeListEntry>(entries.size());
        for(SimplifiedMasternodeListEntry entry : entries)
            addMN(entry);
        storedBlock = new StoredBlock(params.getGenesisBlock(), BigInteger.ZERO, 0);

    }

    @Override
    protected void parse() throws ProtocolException {
        if (protocolVersion >= params.getProtocolVersionNum(NetworkParameters.ProtocolVersion.BLS_SCHEME)) {
            version = (short) readUint16();
        } else {
            version = SimplifiedMasternodeListDiff.LEGACY_BLS_VERSION;
        }
        blockHash = readHash();
        height = (int)readUint32();
        int size = (int)readVarInt();
        mnMap = new HashMap<>(size);
        for(int i = 0; i < size; ++i)
        {
            Sha256Hash hash = readHash();
            SimplifiedMasternodeListEntry mn = new SimplifiedMasternodeListEntry(params, payload, cursor, protocolVersion);
            cursor += mn.getMessageSize();
            mnMap.put(hash, mn);
        }

        size = (int)readVarInt();
        mnUniquePropertyMap = new HashMap<Sha256Hash, Pair<Sha256Hash, Integer>>(size);
        for(long i = 0; i < size; ++i)
        {
            Sha256Hash hash = readHash();
            Sha256Hash first = readHash();
            int second = (int)readUint32();
            mnUniquePropertyMap.put(hash, new Pair<Sha256Hash, Integer>(first, second));
        }
        if(Context.get().masternodeListManager.getFormatVersion() >= 2) {
            ByteBuffer buffer = ByteBuffer.allocate(StoredBlock.COMPACT_SERIALIZED_SIZE);
            buffer.put(readBytes(StoredBlock.COMPACT_SERIALIZED_SIZE));
            buffer.rewind();
            storedBlock = StoredBlock.deserializeCompact(params, buffer);
            storedBlockMatchesRequest = false;
        } else {
            storedBlock = new StoredBlock(params.getGenesisBlock(), BigInteger.ZERO, 0);
        }
        length = cursor - offset;
    }

    @Override
    protected void bitcoinSerializeToStream(OutputStream stream) throws IOException {
        if (protocolVersion >= params.getProtocolVersionNum(NetworkParameters.ProtocolVersion.BLS_SCHEME)) {
            Utils.uint16ToByteStreamLE(version, stream);
        }
        stream.write(blockHash.getReversedBytes());
        Utils.uint32ToByteStreamLE(height, stream);

        stream.write(new VarInt(mnMap.size()).encode());
        for(Map.Entry<Sha256Hash, SimplifiedMasternodeListEntry> entry : mnMap.entrySet()) {
            stream.write(entry.getKey().getReversedBytes());
            entry.getValue().bitcoinSerializeToStream(stream);
        }
        stream.write(new VarInt(0).encode());
        ByteBuffer buffer = ByteBuffer.allocate(StoredBlock.COMPACT_SERIALIZED_SIZE);
        try {
            storedBlock.serializeCompact(buffer);
        } catch (IllegalStateException x) {
            // the chainwork is too large
            log.info("chain work is too large on {}, work = {}, size = {} bits (max = 96)", storedBlock,
                    storedBlock.getChainWork().toString(16), storedBlock.getChainWork().bitLength());
            storedBlock = new StoredBlock(storedBlock.getHeader(), BigInteger.ZERO, storedBlock.getHeight());
            storedBlock.serializeCompact(buffer);
        }
        stream.write(buffer.array());
    }

    public int size() {
        return mnMap.size();
    }

    @Override
    public String toString() {
        return "Simplified MN List(count:  " + size() + "height: " + height + "/" + storedBlock.getHeight() +  ")";
    }

    public SimplifiedMasternodeList applyDiff(SimplifiedMasternodeListDiff diff) throws MasternodeListDiffException
    {
        CoinbaseTx cbtx = (CoinbaseTx)diff.coinBaseTx.getExtraPayloadObject();
        if(!diff.prevBlockHash.equals(blockHash) && !(diff.prevBlockHash.isZero() && blockHash.equals(params.getGenesisBlock().getHash())))
            throw new MasternodeListDiffException("The mnlistdiff does not connect to this list.  height: " +
                    height + " -> " + cbtx.getHeight(), false, false, height == cbtx.getHeight(), false);

        lock.lock();
        try {
            // this should not be necessary since the activation height is hard coded
            if (diff.getVersion() >= SimplifiedMasternodeListDiff.BASIC_BLS_VERSION) {
                params.setBasicBLSSchemeActivationHeight((int)((CoinbaseTx)diff.coinBaseTx.getExtraPayloadObject()).height);
            }
            SimplifiedMasternodeList result = new SimplifiedMasternodeList(this, diff.getVersion());

            result.blockHash = diff.blockHash;
            result.height = cbtx.getHeight();
            result.coinbaseTxPayload = cbtx;

            for (Sha256Hash hash : diff.deletedMNs) {
                result.removeMN(hash);
            }
            for (SimplifiedMasternodeListEntry entry : diff.mnList) {
                result.addMN(entry);
            }
            return result;
        } finally {
            lock.unlock();
        }
    }

    void addMN(SimplifiedMasternodeListEntry dmn)
    {
        lock.lock();
        try {
            mnMap.put(dmn.proRegTxHash, dmn);
        } finally {
            lock.unlock();
        }
    }

    void removeMN(Sha256Hash proTxHash) {
        lock.lock();
        try {
            SimplifiedMasternodeListEntry dmn = getMN(proTxHash);
            if (dmn != null) {
                mnMap.remove(proTxHash);
            }
        } finally {
            lock.unlock();
        }
    }

    public SimplifiedMasternodeListEntry getMN(Sha256Hash proTxHash)
    {
        lock.lock();
        try {
            SimplifiedMasternodeListEntry p = mnMap.get(proTxHash);
            if (p == null) {
                return null;
            }
            return p;
        } finally {
            lock.unlock();
        }
    }


    <T extends ChildMessage> void addUniqueProperty(SimplifiedMasternodeListEntry dmn, T value)
    {
        lock.lock();
        try {
            Sha256Hash hash = value.getHash();
            int i = 1;
            Pair<Sha256Hash, Integer> oldEntry = mnUniquePropertyMap.get(hash);
            //assert(oldEntry == null || oldEntry.getFirst().equals(dmn.proRegTxHash));
            if (oldEntry != null)
                i = oldEntry.getSecond() + 1;
            Pair<Sha256Hash, Integer> newEntry = new Pair(dmn.proRegTxHash, i);

            mnUniquePropertyMap.put(hash, newEntry);
        } finally {
            lock.unlock();
        }
    }
    <T extends ChildMessage>
    void deleteUniqueProperty(SimplifiedMasternodeListEntry dmn, T oldValue)
    {
        lock.lock();
        try {
            Sha256Hash oldHash = oldValue.getHash();
            Pair<Sha256Hash, Integer> p = mnUniquePropertyMap.get(oldHash);
            //assert(p != null && p.getFirst() == dmn.proRegTxHash);
            if (p.getSecond() == 1) {
                mnUniquePropertyMap.remove(oldHash);
            } else {
                mnUniquePropertyMap.put(oldHash, new Pair<Sha256Hash, Integer>(dmn.proRegTxHash, p.getSecond() - 1));
            }
        } finally {
            lock.unlock();
        }
    }

    public
    boolean verify(Transaction coinbaseTx, SimplifiedMasternodeListDiff mnlistdiff, SimplifiedMasternodeList prevList) throws MasternodeListDiffException {
        //check mnListMerkleRoot

        if(!(coinbaseTx.getExtraPayloadObject() instanceof CoinbaseTx))
            throw new VerificationException("transaction is not a coinbase transaction");

        CoinbaseTx cbtx = (CoinbaseTx)coinbaseTx.getExtraPayloadObject();

        if(mnlistdiff.mnList.isEmpty() && mnlistdiff.deletedMNs.isEmpty() &&
                prevList != null && prevList.coinbaseTxPayload != null) {
            if (cbtx.merkleRootMasternodeList.equals(prevList.coinbaseTxPayload.merkleRootMasternodeList))
                return true;
        }

        lock.lock();
        try {
            ArrayList<Sha256Hash> proTxHashes = new ArrayList<Sha256Hash>(mnMap.size());
            for (Map.Entry<Sha256Hash, SimplifiedMasternodeListEntry> entry : mnMap.entrySet()) {
                proTxHashes.add(entry.getValue().proRegTxHash);
            }
            Collections.sort(proTxHashes, new Comparator<Sha256Hash>() {
                @Override
                public int compare(Sha256Hash o1, Sha256Hash o2) {
                    return o1.compareTo(o2);
                }
            });

            ArrayList<Sha256Hash> smnlHashes = new ArrayList<Sha256Hash>(mnMap.size());
            for (Sha256Hash hash : proTxHashes) {
                smnlHashes.add(mnMap.get(hash).getHash());
            }

            if (smnlHashes.size() == 0)
                return true;

            if (!cbtx.merkleRootMasternodeList.equals(calculateMerkleRoot(smnlHashes)))
                throw new MasternodeListDiffException("MerkleRoot of masternode list does not match coinbaseTx", true, false, false, true);
            return true;
        } finally {
            lock.unlock();
        }
    }

    public Sha256Hash calculateMerkleRoot() {
        lock.lock();
        try {
            ArrayList<Sha256Hash> proTxHashes = new ArrayList<Sha256Hash>(mnMap.size());
            for (Map.Entry<Sha256Hash, SimplifiedMasternodeListEntry> entry : mnMap.entrySet()) {
                proTxHashes.add(entry.getValue().proRegTxHash);
            }

            Collections.sort(proTxHashes, new Comparator<Sha256Hash>() {
                @Override
                public int compare(Sha256Hash o1, Sha256Hash o2) {
                    return o1.compareTo(o2);
                }
            });
            ArrayList<Sha256Hash> smnlHashes = new ArrayList<Sha256Hash>(mnMap.size());
            for (Sha256Hash hash : proTxHashes) {
                for (Map.Entry<Sha256Hash, SimplifiedMasternodeListEntry> entry : mnMap.entrySet())
                    if (entry.getValue().proRegTxHash.equals(hash))
                        smnlHashes.add(entry.getValue().getHash());
            }

            return calculateMerkleRoot(smnlHashes);
        } finally {
            lock.unlock();
        }
    }

    private Sha256Hash calculateMerkleRoot(List<Sha256Hash> hashes) {
        List<byte[]> tree = buildMerkleTree(hashes);
        return Sha256Hash.wrap(tree.get(tree.size() - 1));
    }

    private List<byte[]> buildMerkleTree(List<Sha256Hash> hashes) {
        // The Merkle root is based on a tree of hashes calculated from the masternode list proRegHash:
        //
        //     root
        //      / \
        //   A      B
        //  / \    / \
        // t1 t2 t3 t4
        //
        // The tree is represented as a list: t1,t2,t3,t4,A,B,root where each
        // entry is a hash.
        //
        // The hashing algorithm is double SHA-256. The leaves are a hash of the serialized contents of the transaction.
        // The interior nodes are hashes of the concenation of the two child hashes.
        //
        // This structure allows the creation of proof that a transaction was included into a block without having to
        // provide the full block contents. Instead, you can provide only a Merkle branch. For example to prove tx2 was
        // in a block you can just provide tx2, the hash(tx1) and B. Now the other party has everything they need to
        // derive the root, which can be checked against the block header. These proofs aren't used right now but
        // will be helpful later when we want to download partial block contents.
        //
        // Note that if the number of transactions is not even the last tx is repeated to make it so (see
        // tx3 above). A tree with 5 transactions would look like this:
        //
        //         root
        //        /     \
        //       1        5
        //     /   \     / \
        //    2     3    4  4
        //  / \   / \   / \
        // t1 t2 t3 t4 t5 t5
        ArrayList<byte[]> tree = new ArrayList<byte[]>();
        // Start by adding all the hashes of the transactions as leaves of the tree.
        for (Sha256Hash hash : hashes) {
            tree.add(hash.getBytes());
        }
        int levelOffset = 0; // Offset in the list where the currently processed level starts.
        // Step through each level, stopping when we reach the root (levelSize == 1).
        for (int levelSize = hashes.size(); levelSize > 1; levelSize = (levelSize + 1) / 2) {
            // For each pair of nodes on that level:
            for (int left = 0; left < levelSize; left += 2) {
                // The right hand node can be the same as the left hand, in the case where we don't have enough
                // transactions.
                int right = min(left + 1, levelSize - 1);
                byte[] leftBytes = Utils.reverseBytes(tree.get(levelOffset + left));
                byte[] rightBytes = Utils.reverseBytes(tree.get(levelOffset + right));
                tree.add(Utils.reverseBytes(hashTwice(leftBytes, 0, 32, rightBytes, 0, 32)));
            }
            // Move to the next level.
            levelOffset += levelSize;
        }
        return tree;
    }

    public boolean containsMN(Sha256Hash proTxHash) {
        for (Map.Entry<Sha256Hash, SimplifiedMasternodeListEntry> entry : mnMap.entrySet()) {
            if (entry.getValue().getProTxHash().equals(proTxHash)) {
                return true;
            }
        }
        return false;
    }

<<<<<<< HEAD
    public boolean containsMN(PeerAddress address) {
        for (Map.Entry<Sha256Hash, SimplifiedMasternodeListEntry> entry : mnMap.entrySet()) {
            if (entry.getValue().getService().getAddr().equals(address.getAddr())) {
                return true;
            }
        }
        return false;
    }

    public Masternode getValidMNByCollateral(TransactionOutPoint masternodeOutpoint) {
        // TODO: we don't have an answer for this yet
        // masternodeOutpoint is hardcoded
        for (Map.Entry<Sha256Hash, SimplifiedMasternodeListEntry> entry : mnMap.entrySet()) {
            if (Objects.equals(entry.getValue().getCollateralOutpoint(), masternodeOutpoint)) {
                return entry.getValue();
            }
        }
        return null;
    }

    public Masternode getMNByAddress(InetSocketAddress socketAddress) {
        for (Map.Entry<Sha256Hash, SimplifiedMasternodeListEntry> entry : mnMap.entrySet()) {
            if (Objects.equals(entry.getValue().getService().getSocketAddress(), socketAddress)) {
                return entry.getValue();
            }
        }
        return null;
=======
    public boolean isValid(Sha256Hash proRegTxHash) {
        lock.lock();
        try {
            SimplifiedMasternodeListEntry entry = mnMap.get(proRegTxHash);
            if (entry != null) {
                return entry.isValid();
            } else {
                return false;
            }
        } finally {
            lock.unlock();
        }
>>>>>>> e59e4e0b
    }

    public interface ForeachMNCallback {
        void processMN(SimplifiedMasternodeListEntry mn);
    }

    public void forEachMN(boolean onlyValid, ForeachMNCallback callback) {
        lock.lock();
        try {
            for (Map.Entry<Sha256Hash, SimplifiedMasternodeListEntry> entry : mnMap.entrySet()) {
                if (!onlyValid || isMNValid(entry.getValue())) {
                    callback.processMN(entry.getValue());
                }
            }
        } finally {
            lock.unlock();
        }
    }

    public void forEachMN(boolean onlyValid, ForeachMNCallback callback, Comparator<SimplifiedMasternodeListEntry> comparator) {
        lock.lock();
        try {
            // TODO: need to sort by comparator
            for (Map.Entry<Sha256Hash, SimplifiedMasternodeListEntry> entry : mnMap.entrySet()) {
                if (!onlyValid || isMNValid(entry.getValue())) {
                    callback.processMN(entry.getValue());
                }
            }
        } finally {
            lock.unlock();
        }
    }

    public int getAllMNsCount()
    {
        return mnMap.size();
    }

    public int getValidMNsCount()
    {
        lock.lock();
        try {
            int count = 0;
            for (Map.Entry<Sha256Hash, SimplifiedMasternodeListEntry> p : mnMap.entrySet()) {
                if (isMNValid(p.getValue())) {
                    count++;
                }
            }
            return count;
        } finally {
            lock.unlock();
        }
    }

    public boolean isMNValid(SimplifiedMasternodeListEntry entry) {
        return entry.isValid;
    }

    ArrayList<Pair<Sha256Hash, Masternode>> calculateScores(final Sha256Hash modifier, boolean hpmnOnly)
    {
        final ArrayList<Pair<Sha256Hash, Masternode>> scores = new ArrayList<Pair<Sha256Hash, Masternode>>(getAllMNsCount());

        forEachMN(true, new ForeachMNCallback() {
            @Override
            public void processMN(SimplifiedMasternodeListEntry mn) {
                if(mn.getConfirmedHash().isZero()) {
                    // we only take confirmed MNs into account to avoid hash grinding on the ProRegTxHash to sneak MNs into a
                    // future quorums
                    return;
                }
                if (hpmnOnly) {
                    if (mn.type != MasternodeType.HIGHPERFORMANCE.index)
                        return;
                }

                // calculate sha256(sha256(proTxHash, confirmedHash), modifier) per MN
                // Please note that this is not a double-sha256 but a single-sha256
                // The first part is already precalculated (confirmedHashWithProRegTxHash)
                // TODO When https://github.com/bitcoin/bitcoin/pull/13191 gets backported, implement something that is similar but for single-sha256
                try {
                    UnsafeByteArrayOutputStream bos = new UnsafeByteArrayOutputStream(64);
                    bos.write(mn.getConfirmedHashWithProRegTxHash().getReversedBytes());
                    bos.write(modifier.getReversedBytes());
                    scores.add(new Pair<>(Sha256Hash.of(bos.toByteArray()), mn)); //we don't reverse this, it is not for a wire message
                } catch (IOException x) {
                    throw new RuntimeException(x);
                }
            }
        });

        return scores;
    }

    static class CompareScoreMN<Object> implements Comparator<Object>
    {
        public int compare(Object t1, Object t2) {
            Pair<Sha256Hash, SimplifiedMasternodeListEntry> p1 = (Pair<Sha256Hash, SimplifiedMasternodeListEntry>)t1;
            Pair<Sha256Hash, SimplifiedMasternodeListEntry> p2 = (Pair<Sha256Hash, SimplifiedMasternodeListEntry>)t2;

            if(p1.getFirst().compareTo(p2.getFirst()) < 0)
                return -1;
            if(p1.getFirst().equals(p2.getFirst()))
                return 0;
            else return 1;
        }
    }

    public int getMasternodeRank(Sha256Hash proTxHash, Sha256Hash quorumModifierHash, boolean hpmnOnly)
    {
        int rank = -1;
        //Added to speed things up

        SimplifiedMasternodeListEntry mnExisting = getMN(proTxHash);
        if (mnExisting == null)
            return -1;

        lock.lock();
        try {

            ArrayList<Pair<Sha256Hash, Masternode>> vecMasternodeScores = calculateScores(quorumModifierHash, hpmnOnly);
            if (vecMasternodeScores.isEmpty())
                return -1;

            Collections.sort(vecMasternodeScores, Collections.reverseOrder(new CompareScoreMN()));


            rank = 0;
            for (Pair<Sha256Hash, Masternode> scorePair : vecMasternodeScores) {
                rank++;
                if (scorePair.getSecond().getProRegTxHash().equals(proTxHash)) {
                    return rank;
                }
            }
            return -1;
        } finally {
            lock.unlock();
        }
    }

    public long getHeight() {
        return height;
    }

    protected void setHeight(int height) {
        this.height = height;
    }

    public Sha256Hash getBlockHash() {
        return blockHash;
    }

    ArrayList<Masternode> calculateQuorum(int maxSize, Sha256Hash modifier) {
        return calculateQuorum(maxSize, modifier, false);
    }

    ArrayList<Masternode> calculateQuorum(int maxSize, Sha256Hash modifier, boolean hpmnOnly)
    {
        ArrayList<Pair<Sha256Hash, Masternode>> scores = calculateScores(modifier, hpmnOnly);

        // sort is descending order
        Collections.sort(scores, Collections.reverseOrder(new CompareScoreMN()));

        // take top maxSize entries and return it
        int size = min(scores.size(), maxSize);
        ArrayList<Masternode> result = new ArrayList<Masternode>(size);
        if (scores.size() > 0) {
            for (int i = 0; i < size; i++) {
                result.add(scores.get(i).getSecond());
            }
        }
        return result;
    }

    public void setBlock(StoredBlock storedblock, boolean storedBlockMatchesRequest) {
        this.storedBlock = storedblock == null ? new StoredBlock(params.getGenesisBlock(), BigInteger.valueOf(0), 0) : storedblock;
        this.storedBlockMatchesRequest = storedBlockMatchesRequest;
    }

    public StoredBlock getStoredBlock() {
        return storedBlock;
    }

    public Masternode getMNByCollateral(TransactionOutPoint outPoint) {
        throw new UnsupportedOperationException("SimplifiedMasternodeEntries do not have an outpoint");
    }

    public int countEnabled() {
        return size();
    }

    public Collection<SimplifiedMasternodeListEntry> getSortedList(Comparator<SimplifiedMasternodeListEntry> comparator) {
        ArrayList<SimplifiedMasternodeListEntry> list = Lists.newArrayList();
        forEachMN(true, list::add);
        list.sort(comparator);
        return list;
    }

    static class CompareMNProTxWithModifier<Object> implements Comparator<Object>
    {
        private Sha256Hash dkgBlockHash;
        public CompareMNProTxWithModifier(Sha256Hash dkgBlockHash) {
            this.dkgBlockHash = dkgBlockHash;
        }

        public int compare(Object t1, Object t2) {
            Sha256Hash p1 = LLMQUtils.buildProTxDkgBlockHash(((SimplifiedMasternodeListEntry)t1).proRegTxHash, dkgBlockHash);
            Sha256Hash p2 = LLMQUtils.buildProTxDkgBlockHash(((SimplifiedMasternodeListEntry)t2).proRegTxHash, dkgBlockHash);

            if(p1.compareTo(p2) < 0)
                return -1;
            if(p1.equals(p2))
                return 0;
            else return 1;
        }
    }

    public Collection<SimplifiedMasternodeListEntry> getListSortedByModifier(Block dkgBlockHash) {
        return getSortedList(new CompareMNProTxWithModifier<>(dkgBlockHash.getHash()));
    }
}<|MERGE_RESOLUTION|>--- conflicted
+++ resolved
@@ -397,7 +397,20 @@
         return false;
     }
 
-<<<<<<< HEAD
+    public boolean isValid(Sha256Hash proRegTxHash) {
+        lock.lock();
+        try {
+            SimplifiedMasternodeListEntry entry = mnMap.get(proRegTxHash);
+            if (entry != null) {
+                return entry.isValid();
+            } else {
+                return false;
+            }
+        } finally {
+            lock.unlock();
+        }
+    }
+
     public boolean containsMN(PeerAddress address) {
         for (Map.Entry<Sha256Hash, SimplifiedMasternodeListEntry> entry : mnMap.entrySet()) {
             if (entry.getValue().getService().getAddr().equals(address.getAddr())) {
@@ -425,20 +438,6 @@
             }
         }
         return null;
-=======
-    public boolean isValid(Sha256Hash proRegTxHash) {
-        lock.lock();
-        try {
-            SimplifiedMasternodeListEntry entry = mnMap.get(proRegTxHash);
-            if (entry != null) {
-                return entry.isValid();
-            } else {
-                return false;
-            }
-        } finally {
-            lock.unlock();
-        }
->>>>>>> e59e4e0b
     }
 
     public interface ForeachMNCallback {
