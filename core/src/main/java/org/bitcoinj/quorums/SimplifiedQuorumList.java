--- conflicted
+++ resolved
@@ -405,11 +405,7 @@
         blockHash = masternodeList.getBlockHash();
     }
 
-<<<<<<< HEAD
     private boolean checkCommitment(FinalCommitment commitment, StoredBlock prevBlock, MasternodeListManager manager,
-=======
-    private boolean checkCommitment(FinalCommitment commitment, StoredBlock quorumBlock, SimplifiedMasternodeListManager manager,
->>>>>>> 6a8ffcff
                          DualBlockChain chain, boolean validateQuorums) throws BlockStoreException
     {
         if (commitment.getVersion() == 0 || commitment.getVersion() > FinalCommitment.MAX_VERSION) {
