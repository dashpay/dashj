/*
 * Copyright (c) 2023 Dash Core Group
 *
 * Licensed under the Apache License, Version 2.0 (the "License");
 * you may not use this file except in compliance with the License.
 * You may obtain a copy of the License at
 *
 *    http://www.apache.org/licenses/LICENSE-2.0
 *
 * Unless required by applicable law or agreed to in writing, software
 * distributed under the License is distributed on an "AS IS" BASIS,
 * WITHOUT WARRANTIES OR CONDITIONS OF ANY KIND, either express or implied.
 * See the License for the specific language governing permissions and
 * limitations under the License.
 */
package org.bitcoinj.coinjoin.progress;

import com.google.common.util.concurrent.ListenableFuture;
import com.google.common.util.concurrent.SettableFuture;

import org.bitcoinj.coinjoin.PoolMessage;
import org.bitcoinj.coinjoin.PoolState;
import org.bitcoinj.coinjoin.PoolStatus;
import org.bitcoinj.coinjoin.listeners.CoinJoinTransactionListener;
import org.bitcoinj.coinjoin.listeners.MixingCompleteListener;
import org.bitcoinj.coinjoin.listeners.SessionCompleteListener;

import org.bitcoinj.coinjoin.listeners.SessionStartedListener;
<<<<<<< HEAD
import org.bitcoinj.core.StoredBlock;
=======
import org.bitcoinj.coinjoin.utils.CoinJoinTransactionType;
import org.bitcoinj.core.MasternodeAddress;
import org.bitcoinj.core.StoredBlock;
import org.bitcoinj.core.Transaction;
>>>>>>> 8f8a8984
import org.bitcoinj.core.VerificationException;
import org.bitcoinj.core.listeners.NewBestBlockListener;
import org.bitcoinj.wallet.Wallet;
import org.bitcoinj.wallet.WalletEx;

import java.util.List;
import java.util.concurrent.ExecutionException;

public class MixingProgressTracker implements SessionStartedListener, SessionCompleteListener, MixingCompleteListener,
<<<<<<< HEAD
        NewBestBlockListener {
=======
        NewBestBlockListener, CoinJoinTransactionListener {
>>>>>>> 8f8a8984
    protected int completedSessions = 0;
    protected int timedOutSessions = 0;
    protected int timedOutConnections = 0;
    protected int timedOutQueues = 0;
    protected int timedOutWhileSigning = 0;
    protected int timedOutWhileAccepting = 0;
    private double lastPercent = 0;

    private final SettableFuture<PoolMessage> future = SettableFuture.create();

    public MixingProgressTracker() {

    }

    @Override
    public void onSessionComplete(WalletEx wallet, int sessionId, int denomination, PoolState state,
                                  PoolMessage message, MasternodeAddress address, boolean joined) {
        if (message == PoolMessage.MSG_SUCCESS) {
            completedSessions++;
            lastPercent = calculatePercentage(wallet);
        } else if (message == PoolMessage.ERR_CONNECTION_TIMEOUT) {
            timedOutConnections++;
        } else {
            switch (state) {
                case POOL_STATE_QUEUE:
                    ++timedOutQueues;
                    break;
                case POOL_STATE_SIGNING:
                    ++timedOutWhileSigning;
                    break;
                case POOL_STATE_ACCEPTING_ENTRIES:
                    ++timedOutWhileAccepting;
                    break;
            }
            timedOutSessions++;
        }
    }

    @Override
    public void onMixingComplete(WalletEx wallet, List<PoolStatus> statusList) {
        lastPercent = 100.0;
        if (statusList.contains(PoolStatus.FINISHED))
            future.set(PoolMessage.MSG_SUCCESS);
        else future.set(PoolMessage.ERR_SESSION);
    }

    private double calculatePercentage(WalletEx wallet) {
        return 100.0 * wallet.getBalance(Wallet.BalanceType.COINJOIN).value / wallet.getBalance(Wallet.BalanceType.DENOMINATED).value;
    }

    /**
     * Returns a listenable future that completes a pool message when mixing is completed.
     */
    public ListenableFuture<PoolMessage> getFuture() {
        return future;
    }

    public double getProgress() {
        return lastPercent;
    }

    /**
     * Wait for mixing to be complete.
     */
    public void await() throws InterruptedException {
        try {
            future.get();
        } catch (ExecutionException e) {
            throw new RuntimeException(e);
        }
    }

    @Override
    public void onSessionStarted(WalletEx wallet, int sessionId, int denomination, PoolMessage message) {

    }

    @Override
    public void notifyNewBestBlock(StoredBlock block) throws VerificationException {

    }
<<<<<<< HEAD
=======

    @Override
    public void onTransactionProcessed(Transaction tx, CoinJoinTransactionType type, int sessionId) {

    }
>>>>>>> 8f8a8984
}<|MERGE_RESOLUTION|>--- conflicted
+++ resolved
@@ -26,14 +26,13 @@
 import org.bitcoinj.coinjoin.listeners.SessionCompleteListener;
 
 import org.bitcoinj.coinjoin.listeners.SessionStartedListener;
-<<<<<<< HEAD
-import org.bitcoinj.core.StoredBlock;
-=======
 import org.bitcoinj.coinjoin.utils.CoinJoinTransactionType;
 import org.bitcoinj.core.MasternodeAddress;
 import org.bitcoinj.core.StoredBlock;
 import org.bitcoinj.core.Transaction;
->>>>>>> 8f8a8984
+import org.bitcoinj.core.VerificationException;
+import org.bitcoinj.core.listeners.NewBestBlockListener;
+import org.bitcoinj.core.StoredBlock;
 import org.bitcoinj.core.VerificationException;
 import org.bitcoinj.core.listeners.NewBestBlockListener;
 import org.bitcoinj.wallet.Wallet;
@@ -43,11 +42,7 @@
 import java.util.concurrent.ExecutionException;
 
 public class MixingProgressTracker implements SessionStartedListener, SessionCompleteListener, MixingCompleteListener,
-<<<<<<< HEAD
-        NewBestBlockListener {
-=======
         NewBestBlockListener, CoinJoinTransactionListener {
->>>>>>> 8f8a8984
     protected int completedSessions = 0;
     protected int timedOutSessions = 0;
     protected int timedOutConnections = 0;
@@ -129,12 +124,9 @@
     public void notifyNewBestBlock(StoredBlock block) throws VerificationException {
 
     }
-<<<<<<< HEAD
-=======
 
     @Override
     public void onTransactionProcessed(Transaction tx, CoinJoinTransactionType type, int sessionId) {
 
     }
->>>>>>> 8f8a8984
 }