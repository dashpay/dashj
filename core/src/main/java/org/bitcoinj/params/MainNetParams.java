--- conflicted
+++ resolved
@@ -16,16 +16,9 @@
 
 package org.bitcoinj.params;
 
-<<<<<<< HEAD
-import org.bitcoinj.core.CoinDefinition;
-import org.bitcoinj.core.NetworkParameters;
-import org.bitcoinj.core.Sha256Hash;
-import org.bitcoinj.core.Utils;
-=======
 import com.google.common.io.*;
 import org.bitcoinj.core.*;
 import org.bitcoinj.net.discovery.*;
->>>>>>> a58c7a0d
 
 import java.net.*;
 
@@ -39,7 +32,6 @@
         super();
         interval = INTERVAL;
         targetTimespan = TARGET_TIMESPAN;
-<<<<<<< HEAD
         maxTarget = CoinDefinition.proofOfWorkLimit;
         dumpedPrivateKeyHeader = 128 + CoinDefinition.AddressHeader;
         addressHeader = CoinDefinition.AddressHeader;
@@ -52,21 +44,10 @@
         genesisBlock.setDifficultyTarget(CoinDefinition.genesisBlockDifficultyTarget);
         genesisBlock.setTime(CoinDefinition.genesisBlockTime);
         genesisBlock.setNonce(CoinDefinition.genesisBlockNonce);
-=======
-        maxTarget = Utils.decodeCompactBits(0x1d00ffffL);
-        dumpedPrivateKeyHeader = 128;
-        addressHeader = 0;
-        p2shHeader = 5;
-        acceptableAddressCodes = new int[] { addressHeader, p2shHeader };
-        port = 8333;
-        packetMagic = 0xf9beb4d9L;
+
         bip32HeaderPub = 0x0488B21E; //The 4 byte header that serializes in base58 to "xpub".
         bip32HeaderPriv = 0x0488ADE4; //The 4 byte header that serializes in base58 to "xprv"
 
-        genesisBlock.setDifficultyTarget(0x1d00ffffL);
-        genesisBlock.setTime(1231006505L);
-        genesisBlock.setNonce(2083236893);
->>>>>>> a58c7a0d
         id = ID_MAINNET;
         subsidyDecreaseBlockCount = CoinDefinition.subsidyDecreaseBlockCount;
         spendableCoinbaseDepth = CoinDefinition.spendableCoinbaseDepth;
@@ -74,30 +55,11 @@
         checkState(genesisHash.equals(CoinDefinition.genesisHash),
                 genesisHash);
 
-<<<<<<< HEAD
         CoinDefinition.initCheckpoints(checkpoints);
 
         dnsSeeds = CoinDefinition.dnsSeeds;
 
-=======
-        // This contains (at a minimum) the blocks which are not BIP30 compliant. BIP30 changed how duplicate
-        // transactions are handled. Duplicated transactions could occur in the case where a coinbase had the same
-        // extraNonce and the same outputs but appeared at different heights, and greatly complicated re-org handling.
-        // Having these here simplifies block connection logic considerably.
-        checkpoints.put(91722, Sha256Hash.wrap("00000000000271a2dc26e7667f8419f2e15416dc6955e5a6c6cdf3f2574dd08e"));
-        checkpoints.put(91812, Sha256Hash.wrap("00000000000af0aed4792b1acee3d966af36cf5def14935db8de83d6f9306f2f"));
-        checkpoints.put(91842, Sha256Hash.wrap("00000000000a4d0a398161ffc163c503763b1f4360639393e0e4c8e300e0caec"));
-        checkpoints.put(91880, Sha256Hash.wrap("00000000000743f190a18c5577a3c2d2a1f610ae9601ac046a38084ccb7cd721"));
-        checkpoints.put(200000, Sha256Hash.wrap("000000000000034a7dedef4a161fa058a2d67a173a90155f3a2fe6fc132e0ebf"));
-
-        dnsSeeds = new String[] {
-                "seed.bitcoin.sipa.be",        // Pieter Wuille
-                "dnsseed.bluematt.me",         // Matt Corallo
-                "dnsseed.bitcoin.dashjr.org",  // Luke Dashjr
-                "seed.bitcoinstats.com",       // Chris Decker
-                "seed.bitnodes.io",            // Addy Yeow
-        };
-        httpSeeds = new HttpDiscovery.Details[] {
+        httpSeeds = null; /*new HttpDiscovery.Details[] {
                 new HttpDiscovery.Details(
                         ECKey.fromPublicOnly(BaseEncoding.base16().decode(
                                 "027a79143a4de36341494d21b6593015af6b2500e720ad2eda1c0b78165f4f38c4".toUpperCase()
@@ -105,9 +67,9 @@
 
                         URI.create("http://main.seed.vinumeris.com/peers")
                 )
-        };
+        };                  */
 
-        addrSeeds = new int[] {
+        addrSeeds = null; /*new int[] {
                 0x1ddb1032, 0x6242ce40, 0x52d6a445, 0x2dd7a445, 0x8a53cd47, 0x73263750, 0xda23c257, 0xecd4ed57,
                 0x0a40ec59, 0x75dce160, 0x7df76791, 0x89370bad, 0xa4f214ad, 0x767700ae, 0x638b0418, 0x868a1018,
                 0xcd9f332e, 0x0129653e, 0xcc92dc3e, 0x96671640, 0x56487e40, 0x5b66f440, 0xb1d01f41, 0xf1dc6041,
@@ -148,8 +110,7 @@
                 0x6d27c257, 0x977fffad, 0x7baa5d5d, 0x1213be43, 0xb167e5a9, 0x640fe8ca, 0xbc9ea655, 0x0f820a4c,
                 0x0f097059, 0x69ac957c, 0x366d8453, 0xb1ba2844, 0x8857f081, 0x70b5be63, 0xc545454b, 0xaf36ded1,
                 0xb5a4b052, 0x21f062d1, 0x72ab89b2, 0x74a45318, 0x8312e6bc, 0xb916965f, 0x8aa7c858, 0xfe7effad,
-        };
->>>>>>> a58c7a0d
+        };                  */
     }
 
     private static MainNetParams instance;
