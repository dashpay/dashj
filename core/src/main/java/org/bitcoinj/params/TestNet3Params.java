--- conflicted
+++ resolved
@@ -68,19 +68,18 @@
         dnsSeeds = CoinDefinition.testnetDnsSeeds;
 
         addrSeeds = null;
-<<<<<<< HEAD
         bip32HeaderPub = 0x3a59ea14;
         bip32HeaderPriv = 0x3a58f342;
 
         strSporkKey = "046f78dcf911fbd61910136f7f0f8d90578f68d0b3ac973b5040fb7afb501b5939f39b108b0569dca71488f5bbf498d92e4d1194f6f941307ffd95f75e76869f0e";
-=======
-        bip32HeaderPub = 0x043587CF;
-        bip32HeaderPriv = 0x04358394;
+
+     //   bip32HeaderPub = 0x043587CF;
+     //   bip32HeaderPriv = 0x04358394;
 
         majorityEnforceBlockUpgrade = TestNet2Params.TESTNET_MAJORITY_ENFORCE_BLOCK_UPGRADE;
         majorityRejectBlockOutdated = TestNet2Params.TESTNET_MAJORITY_REJECT_BLOCK_OUTDATED;
         majorityWindow = TestNet2Params.TESTNET_MAJORITY_WINDOW;
->>>>>>> 4c047761
+
     }
 
     private static TestNet3Params instance;
