/*
 * Copyright 2013 Google Inc.
 * Copyright 2014 Andreas Schildbach
 *
 * Licensed under the Apache License, Version 2.0 (the "License");
 * you may not use this file except in compliance with the License.
 * You may obtain a copy of the License at
 *
 *    http://www.apache.org/licenses/LICENSE-2.0
 *
 * Unless required by applicable law or agreed to in writing, software
 * distributed under the License is distributed on an "AS IS" BASIS,
 * WITHOUT WARRANTIES OR CONDITIONS OF ANY KIND, either express or implied.
 * See the License for the specific language governing permissions and
 * limitations under the License.
 */

package org.bitcoinj.params;

import org.bitcoinj.core.CoinDefinition;
import org.bitcoinj.core.NetworkParameters;
import static org.bitcoinj.core.Utils.HEX;

import static com.google.common.base.Preconditions.checkState;

/**
 * Parameters for the testnet, a separate public instance of Bitcoin that has relaxed rules suitable for development
 * and testing of applications and new Bitcoin versions.
 */
public class TestNet3Params extends NetworkParameters {
    public TestNet3Params() {
        super();
        id = ID_TESTNET;

        // Genesis hash is

        packetMagic = CoinDefinition.testnetPacketMagic;
        interval = INTERVAL;
        targetTimespan = TARGET_TIMESPAN;

        maxTarget = CoinDefinition.proofOfWorkLimit;//Utils.decodeCompactBits(0x1d00ffffL);
        port = CoinDefinition.TestPort;
        addressHeader = CoinDefinition.testnetAddressHeader;
        p2shHeader = CoinDefinition.testnetp2shHeader;
        acceptableAddressCodes = new int[] { addressHeader, p2shHeader };
        dumpedPrivateKeyHeader = 128 + CoinDefinition.testnetAddressHeader;
        genesisBlock.setTime(CoinDefinition.testnetGenesisBlockTime);
        genesisBlock.setDifficultyTarget(CoinDefinition.testnetGenesisBlockDifficultyTarget);
        genesisBlock.setNonce(CoinDefinition.testnetGenesisBlockNonce);
        spendableCoinbaseDepth = 100;
        subsidyDecreaseBlockCount = CoinDefinition.subsidyDecreaseBlockCount;
        String genesisHash = genesisBlock.getHashAsString();

<<<<<<< HEAD
        if(CoinDefinition.supportsTestNet)
            checkState(genesisHash.equals(CoinDefinition.testnetGenesisHash));
        alertSigningKey = HEX.decode(CoinDefinition.TESTNET_SATOSHI_KEY);

        dnsSeeds = CoinDefinition.testnetDnsSeeds;


=======
        dnsSeeds = new String[] {
                "testnet-seed.bitcoin.schildbach.de", // Andreas Schildbach
                "testnet-seed.bitcoin.petertodd.org"  // Peter Todd
        };
>>>>>>> 3b66e1f8
    }

    private static TestNet3Params instance;
    public static synchronized TestNet3Params get() {
        if (instance == null) {
            instance = new TestNet3Params();
        }
        return instance;
    }

    @Override
    public String getPaymentProtocolId() {
        return PAYMENT_PROTOCOL_ID_TESTNET;
    }
}<|MERGE_RESOLUTION|>--- conflicted
+++ resolved
@@ -51,20 +51,12 @@
         subsidyDecreaseBlockCount = CoinDefinition.subsidyDecreaseBlockCount;
         String genesisHash = genesisBlock.getHashAsString();
 
-<<<<<<< HEAD
         if(CoinDefinition.supportsTestNet)
             checkState(genesisHash.equals(CoinDefinition.testnetGenesisHash));
         alertSigningKey = HEX.decode(CoinDefinition.TESTNET_SATOSHI_KEY);
 
         dnsSeeds = CoinDefinition.testnetDnsSeeds;
 
-
-=======
-        dnsSeeds = new String[] {
-                "testnet-seed.bitcoin.schildbach.de", // Andreas Schildbach
-                "testnet-seed.bitcoin.petertodd.org"  // Peter Todd
-        };
->>>>>>> 3b66e1f8
     }
 
     private static TestNet3Params instance;
