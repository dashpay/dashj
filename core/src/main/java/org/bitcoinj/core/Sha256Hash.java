/**
 * Copyright 2011 Google Inc.
 * Copyright 2014 Andreas Schildbach
 *
 * Licensed under the Apache License, Version 2.0 (the "License");
 * you may not use this file except in compliance with the License.
 * You may obtain a copy of the License at
 *
 *    http://www.apache.org/licenses/LICENSE-2.0
 *
 * Unless required by applicable law or agreed to in writing, software
 * distributed under the License is distributed on an "AS IS" BASIS,
 * WITHOUT WARRANTIES OR CONDITIONS OF ANY KIND, either express or implied.
 * See the License for the specific language governing permissions and
 * limitations under the License.
 */

package org.bitcoinj.core;

import com.google.common.io.ByteStreams;
import com.google.common.primitives.*;

import java.io.File;
import java.io.FileInputStream;
import java.io.IOException;
import java.io.Serializable;
import java.math.BigInteger;
import java.security.MessageDigest;
import java.security.NoSuchAlgorithmException;
import java.util.Arrays;

import static com.google.common.base.Preconditions.checkArgument;

/**
 * A Sha256Hash just wraps a byte[] so that equals and hashcode work correctly, allowing it to be used as keys in a
 * map. It also checks that the length is correct and provides a bit more type safety.
 */
public class Sha256Hash implements Serializable, Comparable<Sha256Hash> {
    private final byte[] bytes;
<<<<<<< HEAD
    public static final Sha256Hash ZERO_HASH = new Sha256Hash(new byte[32]);
=======
    public static final Sha256Hash ZERO_HASH = wrap(new byte[32]);
>>>>>>> a58c7a0d

    /**
     * Use {@link #wrap(byte[])} instead.
     */
    @Deprecated
    public Sha256Hash(byte[] rawHashBytes) {
        checkArgument(rawHashBytes.length == 32);
        this.bytes = rawHashBytes;
    }

    /**
     * Use {@link #wrap(String)} instead.
     */
    @Deprecated
    public Sha256Hash(String hexString) {
        checkArgument(hexString.length() == 64);
        this.bytes = Utils.HEX.decode(hexString);
    }

    /**
     * Creates a new instance that wraps the given hash value.
     *
     * @param rawHashBytes the raw hash bytes to wrap
     * @return a new instance
     * @throws IllegalArgumentException if the given array length is not exactly 32
     */
    @SuppressWarnings("deprecation") // the constructor will be made private in the future
    public static Sha256Hash wrap(byte[] rawHashBytes) {
        return new Sha256Hash(rawHashBytes);
    }

    /**
     * Creates a new instance that wraps the given hash value (represented as a hex string).
     *
     * @param hexString a hash value represented as a hex string
     * @return a new instance
     * @throws IllegalArgumentException if the given string is not a valid
     *         hex string, or if it does not represent exactly 32 bytes
     */
    public static Sha256Hash wrap(String hexString) {
        return wrap(Utils.HEX.decode(hexString));
    }

    /**
     * Creates a new instance that wraps the given hash value, but with byte order reversed.
     *
     * @param rawHashBytes the raw hash bytes to wrap
     * @return a new instance
     * @throws IllegalArgumentException if the given array length is not exactly 32
     */
    @SuppressWarnings("deprecation") // the constructor will be made private in the future
    public static Sha256Hash wrapReversed(byte[] rawHashBytes) {
        return wrap(Utils.reverseBytes(rawHashBytes));
    }

    /** Use {@link #of(byte[])} instead: this old name is ambiguous. */
    @Deprecated
    public static Sha256Hash create(byte[] contents) {
        return of(contents);
    }

    /**
     * Creates a new instance containing the calculated (one-time) hash of the given bytes.
     *
     * @param contents the bytes on which the hash value is calculated
     * @return a new instance containing the calculated (one-time) hash
     */
    public static Sha256Hash of(byte[] contents) {
        return wrap(hash(contents));
    }

    /** Use {@link #twiceOf(byte[])} instead: this old name is ambiguous. */
    @Deprecated
    public static Sha256Hash createDouble(byte[] contents) {
        return twiceOf(contents);
    }

    /**
     * Creates a new instance containing the hash of the calculated hash of the given bytes.
     *
     * @param contents the bytes on which the hash value is calculated
     * @return a new instance containing the calculated (two-time) hash
     */
    public static Sha256Hash twiceOf(byte[] contents) {
        return wrap(hashTwice(contents));
    }

    /**
     * Creates a new instance containing the calculated (one-time) hash of the given file's contents.
     *
     * The file contents are read fully into memory, so this method should only be used with small files.
     *
     * @param file the file on which the hash value is calculated
     * @return a new instance containing the calculated (one-time) hash
     * @throws IOException if an error occurs while reading the file
     */
    public static Sha256Hash of(File file) throws IOException {
        FileInputStream in = new FileInputStream(file);
        try {
            return of(ByteStreams.toByteArray(in));
        } finally {
            in.close();
        }
    }

    /**
     * Returns a new SHA-256 MessageDigest instance.
     *
     * This is a convenience method which wraps the checked
     * exception that can never occur with a RuntimeException.
     *
     * @return a new SHA-256 MessageDigest instance
     */
    public static MessageDigest newDigest() {
        try {
            return MessageDigest.getInstance("SHA-256");
        } catch (NoSuchAlgorithmException e) {
            throw new RuntimeException(e);  // Can't happen.
        }
    }

    /**
     * Calculates the SHA-256 hash of the given bytes.
     *
     * @param input the bytes to hash
     * @return the hash (in big-endian order)
     */
    public static byte[] hash(byte[] input) {
        return hash(input, 0, input.length);
    }

    /**
     * Calculates the SHA-256 hash of the given byte range.
     *
     * @param input the array containing the bytes to hash
     * @param offset the offset within the array of the bytes to hash
     * @param length the number of bytes to hash
     * @return the hash (in big-endian order)
     */
    public static byte[] hash(byte[] input, int offset, int length) {
        MessageDigest digest = newDigest();
        digest.update(input, offset, length);
        return digest.digest();
    }

    /**
     * Calculates the SHA-256 hash of the given bytes,
     * and then hashes the resulting hash again.
     *
     * @param input the bytes to hash
     * @return the double-hash (in big-endian order)
     */
    public static byte[] hashTwice(byte[] input) {
        return hashTwice(input, 0, input.length);
    }

    /**
     * Calculates the SHA-256 hash of the given byte range,
     * and then hashes the resulting hash again.
     *
     * @param input the array containing the bytes to hash
     * @param offset the offset within the array of the bytes to hash
     * @param length the number of bytes to hash
     * @return the double-hash (in big-endian order)
     */
    public static byte[] hashTwice(byte[] input, int offset, int length) {
        MessageDigest digest = newDigest();
        digest.update(input, offset, length);
        return digest.digest(digest.digest());
    }

    /**
     * Calculates the hash of hash on the given byte ranges. This is equivalent to
     * concatenating the two ranges and then passing the result to {@link #hashTwice(byte[])}.
     */
    public static byte[] hashTwice(byte[] input1, int offset1, int length1,
                                   byte[] input2, int offset2, int length2) {
        MessageDigest digest = newDigest();
        digest.update(input1, offset1, length1);
        digest.update(input2, offset2, length2);
        return digest.digest(digest.digest());
    }

    @Override
    public boolean equals(Object o) {
        return this == o || o != null && getClass() == o.getClass() && Arrays.equals(bytes, ((Sha256Hash)o).bytes);
    }

    /**
     * Returns the last four bytes of the wrapped hash. This should be unique enough to be a suitable hash code even for
     * blocks, where the goal is to try and get the first bytes to be zeros (i.e. the value as a big integer lower
     * than the target value).
     */
    @Override
    public int hashCode() {
        // Use the last 4 bytes, not the first 4 which are often zeros in Bitcoin.
        return Ints.fromBytes(bytes[28], bytes[29], bytes[30], bytes[31]);
    }

    @Override
    public String toString() {
        return Utils.HEX.encode(bytes);
    }

    /**
     * Returns the bytes interpreted as a positive integer.
     */
    public BigInteger toBigInteger() {
        return new BigInteger(1, bytes);
    }

    /**
     * Returns the internal byte array, without defensively copying. Therefore do NOT modify the returned array.
     */
    public byte[] getBytes() {
        return bytes;
    }

    /**
     * Returns a reversed copy of the internal byte array.
     */
    public byte[] getReversedBytes() {
        return Utils.reverseBytes(bytes);
    }

    @Override
    public int compareTo(Sha256Hash o) {
        return this.hashCode() - o.hashCode();
    }
}<|MERGE_RESOLUTION|>--- conflicted
+++ resolved
@@ -37,11 +37,7 @@
  */
 public class Sha256Hash implements Serializable, Comparable<Sha256Hash> {
     private final byte[] bytes;
-<<<<<<< HEAD
-    public static final Sha256Hash ZERO_HASH = new Sha256Hash(new byte[32]);
-=======
     public static final Sha256Hash ZERO_HASH = wrap(new byte[32]);
->>>>>>> a58c7a0d
 
     /**
      * Use {@link #wrap(byte[])} instead.
