/*
 * Copyright 2014 the bitcoinj authors
 *
 * Licensed under the Apache License, Version 2.0 (the "License");
 * you may not use this file except in compliance with the License.
 * You may obtain a copy of the License at
 *
 *    http://www.apache.org/licenses/LICENSE-2.0
 *
 * Unless required by applicable law or agreed to in writing, software
 * distributed under the License is distributed on an "AS IS" BASIS,
 * WITHOUT WARRANTIES OR CONDITIONS OF ANY KIND, either express or implied.
 * See the License for the specific language governing permissions and
 * limitations under the License.
 */

package org.bitcoinj.core;

import com.google.common.collect.ImmutableList;

import java.io.IOException;
import java.io.OutputStream;
import java.util.List;

/**
 * <p>This command is supported only by <a href="http://github.com/bitcoinxt/bitcoinxt">Bitcoin XT</a> nodes, which
 * advertise themselves using the second service bit flag. It requests a query of the UTXO set keyed by a set of
 * outpoints (i.e. tx hash and output index). The result contains a bitmap of spentness flags, and the contents of
 * the associated outputs if they were found. The results aren't authenticated by anything, so the peer could lie,
 * or a man in the middle could swap out its answer for something else. Please consult
 * <a href="https://github.com/bitcoin/bips/blob/master/bip-0065.mediawiki">BIP 65</a> for more information on this
 * message.</p>
 *
 * <p>Note that this message does not let you query the UTXO set by address, script or any other criteria. The
 * reason is that Bitcoin nodes don't calculate the necessary database indexes to answer such queries, to save
 * space and time. If you want to look up unspent outputs by address, you can either query a block explorer site,
 * or you can use the {@link FullPrunedBlockChain} class to build the required indexes yourself. Bear in that it will
 * be quite slow and disk intensive to do that!</p>
 */
public class GetUTXOsMessage extends Message {
    public static final int MIN_PROTOCOL_VERSION = 70002;
<<<<<<< HEAD
=======
    /** Bitmask of service flags required for a node to support this command (0x3) */
    public static final int SERVICE_FLAGS_REQUIRED = 3;
>>>>>>> a58c7a0d

    private boolean includeMempool;
    private ImmutableList<TransactionOutPoint> outPoints;

    public GetUTXOsMessage(NetworkParameters params, List<TransactionOutPoint> outPoints, boolean includeMempool) {
        super(params);
        this.outPoints = ImmutableList.copyOf(outPoints);
        this.includeMempool = includeMempool;
    }

    public GetUTXOsMessage(NetworkParameters params, byte[] payloadBytes) {
        super(params, payloadBytes, 0);
    }

    @Override
    protected void parse() throws ProtocolException {
        includeMempool = readBytes(1)[0] == 1;
        long numOutpoints = readVarInt();
        ImmutableList.Builder<TransactionOutPoint> list = ImmutableList.builder();
        for (int i = 0; i < numOutpoints; i++) {
            TransactionOutPoint outPoint = new TransactionOutPoint(params, payload, cursor);
            list.add(outPoint);
            cursor += outPoint.getMessageSize();
        }
        outPoints = list.build();
        length = cursor;
    }

    public boolean getIncludeMempool() {
        return includeMempool;
    }

    public ImmutableList<TransactionOutPoint> getOutPoints() {
        return outPoints;
    }

    @Override
    protected void parseLite() throws ProtocolException {
        // Not needed.
    }

    @Override
    void bitcoinSerializeToStream(OutputStream stream) throws IOException {
        stream.write(new byte[]{1});  // include mempool.
        stream.write(new VarInt(outPoints.size()).encode());
        for (TransactionOutPoint outPoint : outPoints) {
            outPoint.bitcoinSerializeToStream(stream);
        }
    }

    @Override
    public boolean equals(Object o) {
        if (this == o) return true;
        if (o == null || getClass() != o.getClass()) return false;

        GetUTXOsMessage that = (GetUTXOsMessage) o;

        if (includeMempool != that.includeMempool) return false;
        if (!outPoints.equals(that.outPoints)) return false;

        return true;
    }

    @Override
    public int hashCode() {
        int result = (includeMempool ? 1 : 0);
        result = 31 * result + outPoints.hashCode();
        return result;
    }
}<|MERGE_RESOLUTION|>--- conflicted
+++ resolved
@@ -39,11 +39,9 @@
  */
 public class GetUTXOsMessage extends Message {
     public static final int MIN_PROTOCOL_VERSION = 70002;
-<<<<<<< HEAD
-=======
+
     /** Bitmask of service flags required for a node to support this command (0x3) */
     public static final int SERVICE_FLAGS_REQUIRED = 3;
->>>>>>> a58c7a0d
 
     private boolean includeMempool;
     private ImmutableList<TransactionOutPoint> outPoints;
