--- conflicted
+++ resolved
@@ -85,12 +85,8 @@
     private final long MAX_SATOSHIS = COIN_VALUE * NetworkParameters.MAX_COINS;
 
     private Coin(final long satoshis) {
-<<<<<<< HEAD
-        checkArgument(-MAX_SATOSHIS <= satoshis && satoshis <= MAX_SATOSHIS,
-=======
         long maxSatoshis = COIN_VALUE * NetworkParameters.MAX_COINS;
         checkArgument(-maxSatoshis <= satoshis && satoshis <= maxSatoshis,
->>>>>>> a58c7a0d
             "%s satoshis exceeds maximum possible quantity of Bitcoin.", satoshis);
         this.value = satoshis;
     }
