--- conflicted
+++ resolved
@@ -193,7 +193,6 @@
         return eventHorizon;
     }
 
-<<<<<<< HEAD
     //
     // Dash Specific
     //
@@ -254,10 +253,9 @@
         }
     }
     public boolean allowInstantXinLiteMode() { return allowInstantX; }
-    public void setAllowInstantXinLiteMode(boolean allow)
-    {
+    public void setAllowInstantXinLiteMode(boolean allow) {
         this.allowInstantX = allow;
-=======
+    }
     /**
      * The default fee per 1000 bytes of transaction data to pay when completing transactions. For details, see {@link SendRequest#feePerKb}.
      */
@@ -270,6 +268,5 @@
      */
     public boolean isEnsureMinRequiredFee() {
         return ensureMinRequiredFee;
->>>>>>> 4c047761
     }
 }