--- conflicted
+++ resolved
@@ -17,18 +17,19 @@
 
 package org.bitcoinj.core;
 
+import com.google.common.base.Preconditions;
+import com.google.common.collect.Sets;
+import com.google.common.util.concurrent.ListenableFuture;
+import com.google.common.util.concurrent.SettableFuture;
 import org.bitcoinj.store.BlockStore;
 import org.bitcoinj.store.BlockStoreException;
 import org.bitcoinj.utils.ListenerRegistration;
 import org.bitcoinj.utils.Threading;
-import com.google.common.base.Preconditions;
-import com.google.common.collect.Sets;
-import com.google.common.util.concurrent.ListenableFuture;
-import com.google.common.util.concurrent.SettableFuture;
 import org.slf4j.Logger;
 import org.slf4j.LoggerFactory;
 
 import javax.annotation.Nullable;
+import java.math.BigInteger;
 import java.util.*;
 import java.util.concurrent.CopyOnWriteArrayList;
 import java.util.concurrent.Executor;
@@ -826,7 +827,7 @@
         } while (blocksConnectedThisRound > 0);
     }
 
-<<<<<<< HEAD
+
     // February 16th 2012
     private static final Date testnetDiffDate = new Date(1329264000000L);
 
@@ -1488,8 +1489,7 @@
         }
     }
 
-=======
->>>>>>> a58c7a0d
+
     /**
      * Returns true if any connected wallet considers any transaction in the block to be relevant.
      */
