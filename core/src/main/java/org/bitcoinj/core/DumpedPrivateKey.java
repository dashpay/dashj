--- conflicted
+++ resolved
@@ -66,31 +66,12 @@
         }
     }
 
-<<<<<<< HEAD
-    /**
-     * Parses the given private key as created by the "dumpprivkey" Bitcoin C++ RPC.
-     *
-     * @param params  The expected network parameters of the key. If you don't care, provide null.
-     * @param encoded The base58 encoded string.
-     * @throws AddressFormatException If the string is invalid or the header byte doesn't match the network context.
-     */
-    public DumpedPrivateKey(NetworkParameters params, String encoded) throws AddressFormatException {
-        super(encoded);
-        if (CoinDefinition.allowBitcoinPrivateKey && version == 128)
-        {
-
-        }
-        else if (params != null && version != (params.getDumpedPrivateKeyHeader()))
-            throw new AddressFormatException("Mismatched version number, trying to cross networks? " + version +
-                    " vs " + params.getDumpedPrivateKeyHeader());
-=======
     /** @deprecated Use {@link #fromBase58(NetworkParameters, String)} */
     @Deprecated
     public DumpedPrivateKey(@Nullable NetworkParameters params, String encoded) throws AddressFormatException {
         super(encoded);
         if (params != null && version != params.getDumpedPrivateKeyHeader())
             throw new WrongNetworkException(version, new int[]{ params.getDumpedPrivateKeyHeader() });
->>>>>>> 4c047761
         if (bytes.length == 33 && bytes[32] == 1) {
             compressed = true;
             bytes = Arrays.copyOf(bytes, 32);  // Chop off the additional marker byte.
