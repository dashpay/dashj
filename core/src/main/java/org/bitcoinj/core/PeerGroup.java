--- conflicted
+++ resolved
@@ -91,15 +91,10 @@
 
     protected final ReentrantLock lock = Threading.lock("peergroup");
 
-<<<<<<< HEAD
     public ReentrantLock getLock() { return lock; }  //for dash
 
-    private final NetworkParameters params;
-    @Nullable private final AbstractBlockChain chain;
-=======
     protected final NetworkParameters params;
     @Nullable protected final AbstractBlockChain chain;
->>>>>>> 4c047761
 
     // This executor is used to queue up jobs: it's used when we don't want to use locks for mutual exclusion,
     // typically because the job might call in to user provided code that needs/wants the freedom to use the API
@@ -156,11 +151,7 @@
     // until we reach this count.
     @GuardedBy("lock") private int maxConnections;
     // Minimum protocol version we will allow ourselves to connect to: require Bloom filtering.
-<<<<<<< HEAD
-    private volatile int vMinRequiredProtocolVersion = CoinDefinition.MIN_PROTOCOL_VERSION;//FilteredBlock.MIN_PROTOCOL_VERSION;  //Will this break the bloomfiltering in other coin apps?
-=======
     private volatile int vMinRequiredProtocolVersion;
->>>>>>> 4c047761
 
     /** How many milliseconds to wait after receiving a pong before sending another ping. */
     public static final long DEFAULT_PING_INTERVAL_MSEC = 2000;
@@ -177,14 +168,8 @@
     // peer can fetch them.
     private final PeerListener peerListener = new PeerListener();
 
-<<<<<<< HEAD
-
     private int minBroadcastConnections = CoinDefinition.minBroadcastConnections;
-    private final AbstractWalletEventListener walletEventListener = new AbstractWalletEventListener() {
-=======
-    private int minBroadcastConnections = 0;
     private final ScriptsChangeEventListener walletScriptEventListener = new ScriptsChangeEventListener() {
->>>>>>> 4c047761
         @Override public void onScriptsChanged(Wallet wallet, List<Script> scripts, boolean isAddingScripts) {
             recalculateFastCatchupAndFilter(FilterRecalculateMode.SEND_IF_CHANGED);
         }
@@ -454,16 +439,13 @@
         peerDiscoverers = new CopyOnWriteArraySet<PeerDiscovery>();
         runningBroadcasts = Collections.synchronizedSet(new HashSet<TransactionBroadcast>());
         bloomFilterMerger = new FilterMerger(DEFAULT_BLOOM_FILTER_FP_RATE);
-<<<<<<< HEAD
 
         //DashSpecific
 
 
 
         context.setPeerGroupAndBlockChain(this, chain);
-=======
-        vMinRequiredProtocolVersion = params.getProtocolVersionNum(NetworkParameters.ProtocolVersion.BLOOM_FILTER);
->>>>>>> 4c047761
+        vMinRequiredProtocolVersion = params.getProtocolVersionNum(NetworkParameters.ProtocolVersion.MINIMUM);
     }
 
     private CountDownLatch executorStartupLatch = new CountDownLatch(1);
@@ -1026,9 +1008,6 @@
         }
     }
 
-<<<<<<< HEAD
-    /** Convenience method for addAddress(new PeerAddress(address, context.port)); */
-=======
     /**
      * Convenience for connecting only to peers that can serve specific services. It will configure suitable peer
      * discoveries.
@@ -1046,7 +1025,6 @@
     }
 
     /** Convenience method for addAddress(new PeerAddress(address, params.port)); */
->>>>>>> 4c047761
     public void addAddress(InetAddress address) {
         addAddress(new PeerAddress(params, address, params.getPort()));
     }
