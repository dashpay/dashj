--- conflicted
+++ resolved
@@ -90,23 +90,15 @@
      * If fee is lower than this value (in satoshis), a default reference client will treat it as if there were no fee.
      * Currently this is 1000 satoshis.
      */
-<<<<<<< HEAD
    public static final Coin REFERENCE_DEFAULT_MIN_TX_FEE = Coin.valueOf(CoinDefinition.DEFAULT_MIN_TX_FEE);
-=======
-    public static final Coin REFERENCE_DEFAULT_MIN_TX_FEE = Coin.valueOf(1000);
->>>>>>> a58c7a0d
+
 
     /**
      * Any standard (ie pay-to-address) output smaller than this value (in satoshis) will most likely be rejected by the network.
      * This is calculated by assuming a standard output will be 34 bytes, and then using the formula used in
      * {@link TransactionOutput#getMinNonDustValue(Coin)}. Currently it's 546 satoshis.
      */
-<<<<<<< HEAD
-
     public static final Coin MIN_NONDUST_OUTPUT = Coin.valueOf(CoinDefinition.DUST_LIMIT);
-=======
-    public static final Coin MIN_NONDUST_OUTPUT = Coin.valueOf(546);
->>>>>>> a58c7a0d
 
     // These are serialized in both bitcoin and java serialization.
     private long version;
@@ -1291,15 +1283,7 @@
      */
     public boolean isFinal(int height, long blockTimeSeconds) {
         long time = getLockTime();
-<<<<<<< HEAD
-        if (time < (time < LOCKTIME_THRESHOLD ? height : blockTimeSeconds))
-            return true;
-        if (!isTimeLocked())
-            return true;
-        return false;
-=======
         return time < (time < LOCKTIME_THRESHOLD ? height : blockTimeSeconds) || !isTimeLocked();
->>>>>>> a58c7a0d
     }
 
     /**
