--- conflicted
+++ resolved
@@ -15,44 +15,34 @@
  */
 package org.bitcoinj.core;
 
+import com.google.common.base.Preconditions;
 import org.bitcoinj.script.Script;
 import org.bitcoinj.script.ScriptBuilder;
 
 /*
  * Created by Hash Engineering on 8/25/2018.
  */
-<<<<<<< HEAD
-public class KeyId extends TransactionDestination {
-=======
 
 /**
  * KeyId stores a Hash160 of a public key.  It is displayed in big endian.
  */
-public class KeyId extends Message {
-    public static final int MESSAGE_SIZE = 20;
-
-    private byte [] bytes;
-
->>>>>>> e59e4e0b
+public class KeyId extends TransactionDestination {
     public static final KeyId KEYID_ZERO = new KeyId(new byte[20]);
 
     public KeyId(NetworkParameters params, byte[] payload, int offset) throws ProtocolException {
         super(params, payload, offset);
     }
 
-<<<<<<< HEAD
-    public KeyId(byte [] keyId) {
+    private KeyId(byte [] keyId) {
         super(keyId);
-=======
-    private KeyId(byte [] key) {
-        super();
-        Preconditions.checkArgument(key.length == 20);
-        bytes = new byte[key.length];
-        System.arraycopy(key, 0, bytes, 0, key.length);
+    }
+
+    public static KeyId fromBytes(byte[] bytes) {
+        return new KeyId(bytes);
     }
 
     private KeyId(byte [] key, boolean isLittleEndian) {
-        super();
+        super(key);
         Preconditions.checkArgument(key.length == 20);
         if (isLittleEndian) {
             bytes = new byte[key.length];
@@ -60,10 +50,6 @@
         } else {
             bytes = Utils.reverseBytes(key);
         }
-    }
-
-    public static KeyId fromBytes(byte[] bytes) {
-        return new KeyId(bytes);
     }
 
     public static KeyId fromBytes(byte[] bytes, boolean isLittleEndian) {
@@ -74,42 +60,10 @@
         return new KeyId(Utils.reverseBytes(Utils.HEX.decode(keyId)));
     }
 
-    public int calculateMessageSizeInBytes() {
-        return bytes.length;
-    }
-
-    @Override
-    protected void parse() throws ProtocolException {
-        bytes = readBytes(MESSAGE_SIZE);
-        length = cursor - offset;
-    }
-
-    @Override
-    protected void bitcoinSerializeToStream(OutputStream stream) throws IOException {
-        stream.write(bytes);
->>>>>>> e59e4e0b
-    }
-
     public String toString() {
         return "KeyId(" + Utils.HEX.encode(Utils.reverseBytes(bytes)) +")";
     }
 
-<<<<<<< HEAD
-=======
-    public byte [] getBytes() { return bytes; }
-
-    public boolean equals(Object o) {
-        if (this == o) return true;
-        if (o == null || getClass() != o.getClass()) return false;
-        KeyId keyId = (KeyId)o;
-        return Arrays.equals(keyId.bytes, this.bytes);
-    }
-
-    Address getAddress(NetworkParameters params) {
-        return Address.fromScriptHash(params, bytes);
-    }
-
->>>>>>> e59e4e0b
     @Override
     public Address getAddress(NetworkParameters params) {
         return Address.fromPubKeyHash(params, bytes);
