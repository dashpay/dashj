/*
 * Copyright 2013 Google Inc.
 *
 * Licensed under the Apache License, Version 2.0 (the "License");
 * you may not use this file except in compliance with the License.
 * You may obtain a copy of the License at
 *
 *    http://www.apache.org/licenses/LICENSE-2.0
 *
 * Unless required by applicable law or agreed to in writing, software
 * distributed under the License is distributed on an "AS IS" BASIS,
 * WITHOUT WARRANTIES OR CONDITIONS OF ANY KIND, either express or implied.
 * See the License for the specific language governing permissions and
 * limitations under the License.
 */

package org.bitcoinj.core;

import com.google.common.base.Objects;
<<<<<<< HEAD
import com.google.common.base.Preconditions;
import com.google.common.base.Throwables;
=======
import org.bitcoinj.core.listeners.*;
import org.bitcoinj.net.StreamConnection;
import org.bitcoinj.store.BlockStore;
import org.bitcoinj.store.BlockStoreException;
import org.bitcoinj.utils.ListenerRegistration;
import org.bitcoinj.utils.Threading;
import org.bitcoinj.wallet.Wallet;

>>>>>>> 4c047761
import com.google.common.collect.Lists;
import com.google.common.util.concurrent.FutureCallback;
import com.google.common.util.concurrent.Futures;
import com.google.common.util.concurrent.ListenableFuture;
import com.google.common.util.concurrent.SettableFuture;
import net.jcip.annotations.GuardedBy;
import org.bitcoinj.store.BlockStore;
import org.bitcoinj.store.BlockStoreException;
import org.bitcoinj.utils.ListenerRegistration;
import org.bitcoinj.utils.Threading;
import org.darkcoinj.InstantXSystem;
import org.slf4j.Logger;
import org.slf4j.LoggerFactory;

import javax.annotation.Nullable;
import java.util.*;
import java.util.concurrent.CopyOnWriteArrayList;
import java.util.concurrent.CopyOnWriteArraySet;
import java.util.concurrent.Executor;
import java.util.concurrent.atomic.AtomicInteger;
import java.util.concurrent.locks.ReentrantLock;

import static com.google.common.base.Preconditions.checkNotNull;
import static com.google.common.base.Preconditions.checkState;

/**
 * <p>A Peer handles the high level communication with a Bitcoin node, extending a {@link PeerSocketHandler} which
 * handles low-level message (de)serialization.</p>
 *
 * <p>Note that timeouts are handled by the extended
 * {@link org.bitcoinj.net.AbstractTimeoutHandler} and timeout is automatically disabled (using
 * {@link org.bitcoinj.net.AbstractTimeoutHandler#setTimeoutEnabled(boolean)}) once the version
 * handshake completes.</p>
 */
public class Peer extends PeerSocketHandler {
    private static final Logger log = LoggerFactory.getLogger(Peer.class);

    protected final ReentrantLock lock = Threading.lock("peer");

    private final NetworkParameters params;
    private final AbstractBlockChain blockChain;
    private final Context context;

    private final CopyOnWriteArrayList<ListenerRegistration<BlocksDownloadedEventListener>> blocksDownloadedEventListeners
        = new CopyOnWriteArrayList<ListenerRegistration<BlocksDownloadedEventListener>>();
    private final CopyOnWriteArrayList<ListenerRegistration<ChainDownloadStartedEventListener>> chainDownloadStartedEventListeners
        = new CopyOnWriteArrayList<ListenerRegistration<ChainDownloadStartedEventListener>>();
    private final CopyOnWriteArrayList<ListenerRegistration<PeerConnectedEventListener>> connectedEventListeners
        = new CopyOnWriteArrayList<ListenerRegistration<PeerConnectedEventListener>>();
    private final CopyOnWriteArrayList<ListenerRegistration<PeerDisconnectedEventListener>> disconnectedEventListeners
        = new CopyOnWriteArrayList<ListenerRegistration<PeerDisconnectedEventListener>>();
    private final CopyOnWriteArrayList<ListenerRegistration<GetDataEventListener>> getDataEventListeners
        = new CopyOnWriteArrayList<ListenerRegistration<GetDataEventListener>>();
    private final CopyOnWriteArrayList<ListenerRegistration<PreMessageReceivedEventListener>> preMessageReceivedEventListeners
        = new CopyOnWriteArrayList<ListenerRegistration<PreMessageReceivedEventListener>>();
    private final CopyOnWriteArrayList<ListenerRegistration<OnTransactionBroadcastListener>> onTransactionEventListeners
        = new CopyOnWriteArrayList<ListenerRegistration<OnTransactionBroadcastListener>>();
    // Whether to try and download blocks and transactions from this peer. Set to false by PeerGroup if not the
    // primary peer. This is to avoid redundant work and concurrency problems with downloading the same chain
    // in parallel.
    private volatile boolean vDownloadData;
    // The version data to announce to the other side of the connections we make: useful for setting our "user agent"
    // equivalent and other things.
    private final VersionMessage versionMessage;
    // Maximum depth up to which pending transaction dependencies are downloaded, or 0 for disabled.
    private volatile int vDownloadTxDependencyDepth;
    // How many block messages the peer has announced to us. Peers only announce blocks that attach to their best chain
    // so we can use this to calculate the height of the peers chain, by adding it to the initial height in the version
    // message. This method can go wrong if the peer re-orgs onto a shorter (but harder) chain, however, this is rare.
    private final AtomicInteger blocksAnnounced = new AtomicInteger();
    // Each wallet added to the peer will be notified of downloaded transaction data.
    private final CopyOnWriteArrayList<Wallet> wallets;
    // A time before which we only download block headers, after that point we download block bodies.
    @GuardedBy("lock") private long fastCatchupTimeSecs;
    // Whether we are currently downloading headers only or block bodies. Starts at true. If the fast catchup time is
    // set AND our best block is before that date, switch to false until block headers beyond that point have been
    // received at which point it gets set to true again. This isn't relevant unless vDownloadData is true.
    @GuardedBy("lock") private boolean downloadBlockBodies = true;
    // Whether to request filtered blocks instead of full blocks if the protocol version allows for them.
    @GuardedBy("lock") private boolean useFilteredBlocks = false;
    // The current Bloom filter set on the connection, used to tell the remote peer what transactions to send us.
    private volatile BloomFilter vBloomFilter;
    // The last filtered block we received, we're waiting to fill it out with transactions.
    private FilteredBlock currentFilteredBlock = null;
    // How many filtered blocks have been received during the lifetime of this connection. Used to decide when to
    // refresh the server-side side filter by sending a new one (it degrades over time as false positives are added
    // on the remote side, see BIP 37 for a discussion of this).
    // TODO: Is this still needed? It should not be since the auto FP tracking logic was added.
    private int filteredBlocksReceived;
    // If non-null, we should discard incoming filtered blocks because we ran out of keys and are awaiting a new filter
    // to be calculated by the PeerGroup. The discarded block hashes should be added here so we can re-request them
    // once we've recalculated and resent a new filter.
    @GuardedBy("lock") @Nullable private List<Sha256Hash> awaitingFreshFilter;
    // How frequently to refresh the filter. This should become dynamic in future and calculated depending on the
    // actual false positive rate. For now a good value was determined empirically around January 2013.
    private static final int RESEND_BLOOM_FILTER_BLOCK_COUNT = 25000;
    // Keeps track of things we requested internally with getdata but didn't receive yet, so we can avoid re-requests.
    // It's not quite the same as getDataFutures, as this is used only for getdatas done as part of downloading
    // the chain and so is lighter weight (we just keep a bunch of hashes not futures).
    //
    // It is important to avoid a nasty edge case where we can end up with parallel chain downloads proceeding
    // simultaneously if we were to receive a newly solved block whilst parts of the chain are streaming to us.
    private final HashSet<Sha256Hash> pendingBlockDownloads = new HashSet<Sha256Hash>();
    // Keep references to TransactionConfidence objects for transactions that were announced by a remote peer, but
    // which we haven't downloaded yet. These objects are de-duplicated by the TxConfidenceTable class.
    // Once the tx is downloaded (by some peer), the Transaction object that is created will have a reference to
    // the confidence object held inside it, and it's then up to the event listeners that receive the Transaction
    // to keep it pinned to the root set if they care about this data.
    @SuppressWarnings("MismatchedQueryAndUpdateOfCollection")
    private final HashSet<TransactionConfidence> pendingTxDownloads = new HashSet<TransactionConfidence>();
    // The lowest version number we're willing to accept. Lower than this will result in an immediate disconnect.
    private volatile int vMinProtocolVersion;
    // When an API user explicitly requests a block or transaction from a peer, the InventoryItem is put here
    // whilst waiting for the response. Is not used for downloads Peer generates itself.
    private static class GetDataRequest {
        public GetDataRequest(Sha256Hash hash, SettableFuture future) {
            this.hash = hash;
            this.future = future;
        }
        final Sha256Hash hash;
        final SettableFuture future;
    }
    // TODO: The types/locking should be rationalised a bit.
    private final CopyOnWriteArrayList<GetDataRequest> getDataFutures;
    @GuardedBy("getAddrFutures") private final LinkedList<SettableFuture<AddressMessage>> getAddrFutures;
    @Nullable @GuardedBy("lock") private LinkedList<SettableFuture<UTXOsMessage>> getutxoFutures;

    // Outstanding pings against this peer and how long the last one took to complete.
    private final ReentrantLock lastPingTimesLock = new ReentrantLock();
    @GuardedBy("lastPingTimesLock") private long[] lastPingTimes = null;
    private final CopyOnWriteArrayList<PendingPing> pendingPings;
    private static final int PING_MOVING_AVERAGE_WINDOW = 20;

    private volatile VersionMessage vPeerVersionMessage;

    // A settable future which completes (with this) when the connection is open
    private final SettableFuture<Peer> connectionOpenFuture = SettableFuture.create();
    private final SettableFuture<Peer> outgoingVersionHandshakeFuture = SettableFuture.create();
    private final SettableFuture<Peer> incomingVersionHandshakeFuture = SettableFuture.create();
    private final ListenableFuture<Peer> versionHandshakeFuture = Futures.transform(
            Futures.allAsList(outgoingVersionHandshakeFuture, incomingVersionHandshakeFuture),
            new Function<List<Peer>, Peer>() {

                @Override
                @Nullable
                public Peer apply(@Nullable List<Peer> peers) {
                    checkNotNull(peers);
                    checkState(peers.size() == 2 && peers.get(0) == peers.get(1));
                    return peers.get(0);
                }
            });

    /**
     * <p>Construct a peer that reads/writes from the given block chain.</p>
     *
     * <p>Note that this does <b>NOT</b> make a connection to the given remoteAddress, it only creates a handler for a
     * connection. If you want to create a one-off connection, create a Peer and pass it to
     * {@link org.bitcoinj.net.NioClientManager#openConnection(java.net.SocketAddress, StreamConnection)}
     * or
     * {@link org.bitcoinj.net.NioClient#NioClient(java.net.SocketAddress, StreamConnection, int)}.</p>
     *
     * <p>The remoteAddress provided should match the remote address of the peer which is being connected to, and is
     * used to keep track of which peers relayed transactions and offer more descriptive logging.</p>
     */
    public Peer(NetworkParameters params, VersionMessage ver, @Nullable AbstractBlockChain chain, PeerAddress remoteAddress) {
        this(params, ver, remoteAddress, chain);
    }

    /**
     * <p>Construct a peer that reads/writes from the given block chain. Transactions stored in a {@link org.bitcoinj.core.TxConfidenceTable}
     * will have their confidence levels updated when a peer announces it, to reflect the greater likelyhood that
     * the transaction is valid.</p>
     *
     * <p>Note that this does <b>NOT</b> make a connection to the given remoteAddress, it only creates a handler for a
     * connection. If you want to create a one-off connection, create a Peer and pass it to
     * {@link org.bitcoinj.net.NioClientManager#openConnection(java.net.SocketAddress, StreamConnection)}
     * or
     * {@link org.bitcoinj.net.NioClient#NioClient(java.net.SocketAddress, StreamConnection, int)}.</p>
     *
     * <p>The remoteAddress provided should match the remote address of the peer which is being connected to, and is
     * used to keep track of which peers relayed transactions and offer more descriptive logging.</p>
     */
    public Peer(NetworkParameters params, VersionMessage ver, PeerAddress remoteAddress,
                @Nullable AbstractBlockChain chain) {
        this(params, ver, remoteAddress, chain, Integer.MAX_VALUE);
    }

    /**
     * <p>Construct a peer that reads/writes from the given block chain. Transactions stored in a {@link org.bitcoinj.core.TxConfidenceTable}
     * will have their confidence levels updated when a peer announces it, to reflect the greater likelyhood that
     * the transaction is valid.</p>
     *
     * <p>Note that this does <b>NOT</b> make a connection to the given remoteAddress, it only creates a handler for a
     * connection. If you want to create a one-off connection, create a Peer and pass it to
     * {@link org.bitcoinj.net.NioClientManager#openConnection(java.net.SocketAddress, StreamConnection)}
     * or
     * {@link org.bitcoinj.net.NioClient#NioClient(java.net.SocketAddress, StreamConnection, int)}.</p>
     *
     * <p>The remoteAddress provided should match the remote address of the peer which is being connected to, and is
     * used to keep track of which peers relayed transactions and offer more descriptive logging.</p>
     */
    public Peer(NetworkParameters params, VersionMessage ver, PeerAddress remoteAddress,
                @Nullable AbstractBlockChain chain, int downloadTxDependencyDepth) {
        super(params, remoteAddress);
        this.params = Preconditions.checkNotNull(params);
        this.versionMessage = Preconditions.checkNotNull(ver);
        this.vDownloadTxDependencyDepth = chain != null ? downloadTxDependencyDepth : 0;
        this.blockChain = chain;  // Allowed to be null.
        this.vDownloadData = chain != null;
        this.getDataFutures = new CopyOnWriteArrayList<GetDataRequest>();
        this.getAddrFutures = new LinkedList<SettableFuture<AddressMessage>>();
        this.fastCatchupTimeSecs = params.getGenesisBlock().getTimeSeconds();
        this.pendingPings = new CopyOnWriteArrayList<PendingPing>();
        this.vMinProtocolVersion = params.getProtocolVersionNum(NetworkParameters.ProtocolVersion.PONG);
        this.wallets = new CopyOnWriteArrayList<Wallet>();
        this.context = Context.get();

        this.versionHandshakeFuture.addListener(new Runnable() {
            @Override
            public void run() {
                versionHandshakeComplete();
            }
        }, Threading.SAME_THREAD);
    }

    /**
     * <p>Construct a peer that reads/writes from the given chain. Automatically creates a VersionMessage for you from
     * the given software name/version strings, which should be something like "MySimpleTool", "1.0" and which will tell
     * the remote node to relay transaction inv messages before it has received a filter.</p>
     *
     * <p>Note that this does <b>NOT</b> make a connection to the given remoteAddress, it only creates a handler for a
     * connection. If you want to create a one-off connection, create a Peer and pass it to
     * {@link org.bitcoinj.net.NioClientManager#openConnection(java.net.SocketAddress, StreamConnection)}
     * or
     * {@link org.bitcoinj.net.NioClient#NioClient(java.net.SocketAddress, StreamConnection, int)}.</p>
     *
     * <p>The remoteAddress provided should match the remote address of the peer which is being connected to, and is
     * used to keep track of which peers relayed transactions and offer more descriptive logging.</p>
     */
    public Peer(NetworkParameters params, AbstractBlockChain blockChain, PeerAddress peerAddress, String thisSoftwareName, String thisSoftwareVersion) {
        this(params, new VersionMessage(params, blockChain.getBestChainHeight()), blockChain, peerAddress);
        this.versionMessage.appendToSubVer(thisSoftwareName, thisSoftwareVersion, null);
    }

    /** Deprecated: use the more specific event handler methods instead */
    @Deprecated @SuppressWarnings("deprecation")
    public void addEventListener(AbstractPeerEventListener listener) {
        addBlocksDownloadedEventListener(Threading.USER_THREAD, listener);
        addChainDownloadStartedEventListener(Threading.USER_THREAD, listener);
        addConnectedEventListener(Threading.USER_THREAD, listener);
        addDisconnectedEventListener(Threading.USER_THREAD, listener);
        addGetDataEventListener(Threading.USER_THREAD, listener);
        addOnTransactionBroadcastListener(Threading.USER_THREAD, listener);
        addPreMessageReceivedEventListener(Threading.USER_THREAD, listener);
    }

    /** Deprecated: use the more specific event handler methods instead */
    @Deprecated
    public void addEventListener(AbstractPeerEventListener listener, Executor executor) {
        addBlocksDownloadedEventListener(executor, listener);
        addChainDownloadStartedEventListener(executor, listener);
        addConnectedEventListener(executor, listener);
        addDisconnectedEventListener(executor, listener);
        addGetDataEventListener(executor, listener);
        addOnTransactionBroadcastListener(executor, listener);
        addPreMessageReceivedEventListener(executor, listener);
    }

    /** Deprecated: use the more specific event handler methods instead */
    @Deprecated
    public void removeEventListener(AbstractPeerEventListener listener) {
        removeBlocksDownloadedEventListener(listener);
        removeChainDownloadStartedEventListener(listener);
        removeConnectedEventListener(listener);
        removeDisconnectedEventListener(listener);
        removeGetDataEventListener(listener);
        removeOnTransactionBroadcastListener(listener);
        removePreMessageReceivedEventListener(listener);
    }

    /** Registers a listener that is invoked when new blocks are downloaded. */
    public void addBlocksDownloadedEventListener(BlocksDownloadedEventListener listener) {
        addBlocksDownloadedEventListener(Threading.USER_THREAD, listener);
    }

    /** Registers a listener that is invoked when new blocks are downloaded. */
    public void addBlocksDownloadedEventListener(Executor executor, BlocksDownloadedEventListener listener) {
        blocksDownloadedEventListeners.add(new ListenerRegistration(listener, executor));
    }

    /** Registers a listener that is invoked when a blockchain downloaded starts. */
    public void addChainDownloadStartedEventListener(ChainDownloadStartedEventListener listener) {
        addChainDownloadStartedEventListener(Threading.USER_THREAD, listener);
    }

    /** Registers a listener that is invoked when a blockchain downloaded starts. */
    public void addChainDownloadStartedEventListener(Executor executor, ChainDownloadStartedEventListener listener) {
        chainDownloadStartedEventListeners.add(new ListenerRegistration(listener, executor));
    }

    /** Registers a listener that is invoked when a peer is connected. */
    public void addConnectedEventListener(PeerConnectedEventListener listener) {
        addConnectedEventListener(Threading.USER_THREAD, listener);
    }

    /** Registers a listener that is invoked when a peer is connected. */
    public void addConnectedEventListener(Executor executor, PeerConnectedEventListener listener) {
        connectedEventListeners.add(new ListenerRegistration(listener, executor));
    }

    /** Registers a listener that is invoked when a peer is disconnected. */
    public void addDisconnectedEventListener(PeerDisconnectedEventListener listener) {
        addDisconnectedEventListener(Threading.USER_THREAD, listener);
    }

    /** Registers a listener that is invoked when a peer is disconnected. */
    public void addDisconnectedEventListener(Executor executor, PeerDisconnectedEventListener listener) {
        disconnectedEventListeners.add(new ListenerRegistration(listener, executor));
    }

    /** Registers a listener that is called when messages are received. */
    public void addGetDataEventListener(GetDataEventListener listener) {
        addGetDataEventListener(Threading.USER_THREAD, listener);
    }

    /** Registers a listener that is called when messages are received. */
    public void addGetDataEventListener(Executor executor, GetDataEventListener listener) {
        getDataEventListeners.add(new ListenerRegistration<GetDataEventListener>(listener, executor));
    }

    /** Registers a listener that is called when a transaction is broadcast across the network */
    public void addOnTransactionBroadcastListener(OnTransactionBroadcastListener listener) {
        addOnTransactionBroadcastListener(Threading.USER_THREAD, listener);
    }

    /** Registers a listener that is called when a transaction is broadcast across the network */
    public void addOnTransactionBroadcastListener(Executor executor, OnTransactionBroadcastListener listener) {
        onTransactionEventListeners.add(new ListenerRegistration<OnTransactionBroadcastListener>(listener, executor));
    }

    /** Registers a listener that is called immediately before a message is received */
    public void addPreMessageReceivedEventListener(PreMessageReceivedEventListener listener) {
        addPreMessageReceivedEventListener(Threading.USER_THREAD, listener);
    }

    /** Registers a listener that is called immediately before a message is received */
    public void addPreMessageReceivedEventListener(Executor executor, PreMessageReceivedEventListener listener) {
        preMessageReceivedEventListeners.add(new ListenerRegistration<PreMessageReceivedEventListener>(listener, executor));
    }

    public boolean removeBlocksDownloadedEventListener(BlocksDownloadedEventListener listener) {
        return ListenerRegistration.removeFromList(listener, blocksDownloadedEventListeners);
    }

    public boolean removeChainDownloadStartedEventListener(ChainDownloadStartedEventListener listener) {
        return ListenerRegistration.removeFromList(listener, chainDownloadStartedEventListeners);
    }

    public boolean removeConnectedEventListener(PeerConnectedEventListener listener) {
        return ListenerRegistration.removeFromList(listener, connectedEventListeners);
    }

    public boolean removeDisconnectedEventListener(PeerDisconnectedEventListener listener) {
        return ListenerRegistration.removeFromList(listener, disconnectedEventListeners);
    }

    public boolean removeGetDataEventListener(GetDataEventListener listener) {
        return ListenerRegistration.removeFromList(listener, getDataEventListeners);
    }

    public boolean removeOnTransactionBroadcastListener(OnTransactionBroadcastListener listener) {
        return ListenerRegistration.removeFromList(listener, onTransactionEventListeners);
    }

    public boolean removePreMessageReceivedEventListener(PreMessageReceivedEventListener listener) {
        return ListenerRegistration.removeFromList(listener, preMessageReceivedEventListeners);
    }

    @Override
    public String toString() {
        PeerAddress addr = getAddress();
        // if null, it's a user-provided NetworkConnection object
        return addr == null ? "Peer()" : addr.toString();
    }

    @Override
    protected void timeoutOccurred() {
        super.timeoutOccurred();
        if (!connectionOpenFuture.isDone()) {
            connectionClosed();  // Invoke the event handlers to tell listeners e.g. PeerGroup that we never managed to connect.
        }
    }

    @Override
    public void connectionClosed() {
        for (final ListenerRegistration<PeerDisconnectedEventListener> registration : disconnectedEventListeners) {
            registration.executor.execute(new Runnable() {
                @Override
                public void run() {
                    registration.listener.onPeerDisconnected(Peer.this, 0);
                }
            });
        }
    }

    @Override
    public void connectionOpened() {
        // Announce ourselves. This has to come first to connect to clients beyond v0.3.20.2 which wait to hear
        // from us until they send their version message back.
        PeerAddress address = getAddress();
        log.info("Announcing to {} as: {}", address == null ? "Peer" : address.toSocketAddress(), versionMessage.subVer);
        sendMessage(versionMessage);
        connectionOpenFuture.set(this);
        // When connecting, the remote peer sends us a version message with various bits of
        // useful data in it. We need to know the peer protocol version before we can talk to it.
    }

    /**
     * Provides a ListenableFuture that can be used to wait for the socket to connect.  A socket connection does not
     * mean that protocol handshake has occurred.
     */
    public ListenableFuture<Peer> getConnectionOpenFuture() {
        return connectionOpenFuture;
    }

    public ListenableFuture<Peer> getVersionHandshakeFuture() {
        return versionHandshakeFuture;
    }

    static long startTime = 0;
    static double dataReceived = 0f;
    static long count = 1;
    @Override
    protected void processMessage(Message m) throws Exception {
        if(startTime == 0)
            startTime = Utils.currentTimeMillis();
        else
        {
            long current = Utils.currentTimeMillis();
            dataReceived += m.getMessageSize();

            if(count % 50 == 0)
            {
                log.info("[bandwidth] " + (dataReceived / 1024 / 1024) + " MiB in " +(current-startTime)/1000 + " s:" + (dataReceived / 1024)/(current-startTime)*1000 + " KB/s");
            }
            count++;
        }


        // Allow event listeners to filter the message stream. Listeners are allowed to drop messages by
        // returning null.
        for (ListenerRegistration<PreMessageReceivedEventListener> registration : preMessageReceivedEventListeners) {
            // Skip any listeners that are supposed to run in another thread as we don't want to block waiting
            // for it, which might cause circular deadlock.
            if (registration.executor == Threading.SAME_THREAD) {
                m = registration.listener.onPreMessageReceived(this, m);
                if (m == null) break;
            }
        }
        if (m == null) return;

        // If we are in the middle of receiving transactions as part of a filtered block push from the remote node,
        // and we receive something that's not a transaction, then we're done.
        if (currentFilteredBlock != null && !(m instanceof Transaction)) {
            endFilteredBlock(currentFilteredBlock);
            currentFilteredBlock = null;
        }

        // No further communication is possible until version handshake is complete.
        if (!(m instanceof VersionMessage || m instanceof VersionAck
                || (versionHandshakeFuture.isDone() && !versionHandshakeFuture.isCancelled())))
            throw new ProtocolException(
                    "Received " + m.getClass().getSimpleName() + " before version handshake is complete.");

        if (m instanceof Ping) {
            processPing((Ping) m);
        } else if (m instanceof Pong) {
            processPong((Pong) m);
        } else if (m instanceof NotFoundMessage) {
            // This is sent to us when we did a getdata on some transactions that aren't in the peers memory pool.
            // Because NotFoundMessage is a subclass of InventoryMessage, the test for it must come before the next.
            processNotFoundMessage((NotFoundMessage) m);
        } else if (m instanceof InventoryMessage) {
            processInv((InventoryMessage) m);
        } else if (m instanceof Block) {
            processBlock((Block) m);
        } else if (m instanceof FilteredBlock) {
            startFilteredBlock((FilteredBlock) m);
        } else if (m instanceof TransactionLockRequest) {
            //processTransactionLockRequest((TransactionLockRequest) m);
            context.instantx.processTransactionLockRequest(this, (TransactionLockRequest)m);
            processTransaction((TransactionLockRequest)m);
        } else if (m instanceof Transaction) {
            processTransaction((Transaction) m);
        } else if (m instanceof GetDataMessage) {
            processGetData((GetDataMessage) m);
        } else if (m instanceof AddressMessage) {
            // We don't care about addresses of the network right now. But in future,
            // we should save them in the wallet so we don't put too much load on the seed nodes and can
            // properly explore the network.
            processAddressMessage((AddressMessage) m);
        } else if (m instanceof HeadersMessage) {
            processHeaders((HeadersMessage) m);
        } else if (m instanceof AlertMessage) {
            processAlert((AlertMessage) m);
        } else if (m instanceof VersionMessage) {
            processVersionMessage((VersionMessage) m);
        } else if (m instanceof VersionAck) {
            processVersionAck((VersionAck) m);
        } else if (m instanceof UTXOsMessage) {
            processUTXOMessage((UTXOsMessage) m);
        } else if (m instanceof RejectMessage) {
            log.error("{} {}: Received {}", this, getPeerVersionMessage().subVer, m);
        } else if(m instanceof DarkSendQueue) {
            //do nothing
        } else if(m instanceof MasternodeBroadcast) {
            if(!context.isLiteMode())
                context.masternodeManager.processMasternodeBroadcast((MasternodeBroadcast)m);

        }
        else if(m instanceof MasternodePing) {
            if(!context.isLiteMode())
                context.masternodeManager.processMasternodePing(this, (MasternodePing)m);
        }
        else if(m instanceof SporkMessage)
        {
            context.sporkManager.processSpork(this, (SporkMessage)m);
        }
        else if(m instanceof ConsensusVote) {
            context.instantx.processConsensusVoteMessage(this, (ConsensusVote)m);
        }
        else if(m instanceof SyncStatusCount) {
            context.masternodeSync.processSyncStatusCount(this, (SyncStatusCount)m);
        }
        else
        {
            log.warn("{}: Received unhandled message: {}", this, m);
        }
    }

    protected void processUTXOMessage(UTXOsMessage m) {
        SettableFuture<UTXOsMessage> future = null;
        lock.lock();
        try {
            if (getutxoFutures != null)
                future = getutxoFutures.pollFirst();
        } finally {
            lock.unlock();
        }
        if (future != null)
            future.set(m);
    }

    private void processAddressMessage(AddressMessage m) {
        SettableFuture<AddressMessage> future;
        synchronized (getAddrFutures) {
            future = getAddrFutures.poll();
            if (future == null)  // Not an addr message we are waiting for.
                return;
        }
        future.set(m);
    }

    private void processVersionMessage(VersionMessage m) throws ProtocolException {
        if (vPeerVersionMessage != null)
            throw new ProtocolException("Got two version messages from peer");
        vPeerVersionMessage = m;
        // Switch to the new protocol version.
        long peerTime = vPeerVersionMessage.time * 1000;
        log.info("{}: Got version={}, subVer='{}', services=0x{}, time={}, blocks={}",
                this,
                vPeerVersionMessage.clientVersion,
                vPeerVersionMessage.subVer,
                vPeerVersionMessage.localServices,
                String.format(Locale.US, "%tF %tT", peerTime, peerTime),
                vPeerVersionMessage.bestHeight);
        // bitcoinj is a client mode implementation. That means there's not much point in us talking to other client
        // mode nodes because we can't download the data from them we need to find/verify transactions. Some bogus
        // implementations claim to have a block chain in their services field but then report a height of zero, filter
        // them out here.
        if (!vPeerVersionMessage.hasBlockChain() ||
                (!params.allowEmptyPeerChain() && vPeerVersionMessage.bestHeight == 0)) {
            // Shut down the channel gracefully.
            log.info("{}: Peer does not have a copy of the block chain.", this);
            close();
            return;
        }
        if (vPeerVersionMessage.bestHeight < 0)
            // In this case, it's a protocol violation.
            throw new ProtocolException("Peer reports invalid best height: " + vPeerVersionMessage.bestHeight);
        // Now it's our turn ...
        // Send an ACK message stating we accept the peers protocol version.
        sendMessage(new VersionAck());
        log.debug("{}: Incoming version handshake complete.", this);
        incomingVersionHandshakeFuture.set(this);
    }

    private void processVersionAck(VersionAck m) throws ProtocolException {
        if (vPeerVersionMessage == null) {
            throw new ProtocolException("got a version ack before version");
        }
        if (outgoingVersionHandshakeFuture.isDone()) {
            throw new ProtocolException("got more than one version ack");
        }
        log.debug("{}: Outgoing version handshake complete.", this);
        outgoingVersionHandshakeFuture.set(this);
    }

    private void versionHandshakeComplete() {
        log.debug("{}: Handshake complete.", this);
        setTimeoutEnabled(false);
        for (final ListenerRegistration<PeerConnectedEventListener> registration : connectedEventListeners) {
            registration.executor.execute(new Runnable() {
                @Override
                public void run() {
                    registration.listener.onPeerConnected(Peer.this, 1);
                }
            });
        }
        // We check min version after onPeerConnected as channel.close() will
        // call onPeerDisconnected, and we should probably call onPeerConnected first.
        final int version = vMinProtocolVersion;
        if (vPeerVersionMessage.clientVersion < version) {
            log.warn("Connected to a peer speaking protocol version {} but need {}, closing",
                    vPeerVersionMessage.clientVersion, version);
            close();
        }
    }

    protected void startFilteredBlock(FilteredBlock m) {
        // Filtered blocks come before the data that they refer to, so stash it here and then fill it out as
        // messages stream in. We'll call endFilteredBlock when a non-tx message arrives (eg, another
        // FilteredBlock) or when a tx that isn't needed by that block is found. A ping message is sent after
        // a getblocks, to force the non-tx message path.
        currentFilteredBlock = m;
        // Potentially refresh the server side filter. Because the remote node adds hits back into the filter
        // to save round-tripping back through us, the filter degrades over time as false positives get added,
        // triggering yet more false positives. We refresh it every so often to get the FP rate back down.
        filteredBlocksReceived++;
        if (filteredBlocksReceived % RESEND_BLOOM_FILTER_BLOCK_COUNT == RESEND_BLOOM_FILTER_BLOCK_COUNT - 1) {
            sendMessage(vBloomFilter);
        }
    }

    protected void processNotFoundMessage(NotFoundMessage m) {
        // This is received when we previously did a getdata but the peer couldn't find what we requested in it's
        // memory pool. Typically, because we are downloading dependencies of a relevant transaction and reached
        // the bottom of the dependency tree (where the unconfirmed transactions connect to transactions that are
        // in the chain).
        //
        // We go through and cancel the pending getdata futures for the items we were told weren't found.
        for (GetDataRequest req : getDataFutures) {
            for (InventoryItem item : m.getItems()) {
                if (item.hash.equals(req.hash)) {
                    log.info("{}: Bottomed out dep tree at {}", this, req.hash);
                    req.future.cancel(true);
                    getDataFutures.remove(req);
                    break;
                }
            }
        }
    }

    protected void processAlert(AlertMessage m) {
        try {
            if (m.isSignatureValid()) {
                log.info("Received alert from peer {}: {}", this, m.getStatusBar());
            } else {
                log.warn("Received alert with invalid signature from peer {}: {}", this, m.getStatusBar());
            }
        } catch (Throwable t) {
            // Signature checking can FAIL on Android platforms before Gingerbread apparently due to bugs in their
            // BigInteger implementations! See https://github.com/bitcoinj/bitcoinj/issues/526 for discussion. As
            // alerts are just optional and not that useful, we just swallow the error here.
            log.error("Failed to check signature: bug in platform libraries?", t);
        }
    }

    protected void processHeaders(HeadersMessage m) throws ProtocolException {
        // Runs in network loop thread for this peer.
        //
        // This method can run if a peer just randomly sends us a "headers" message (should never happen), or more
        // likely when we've requested them as part of chain download using fast catchup. We need to add each block to
        // the chain if it pre-dates the fast catchup time. If we go past it, we can stop processing the headers and
        // request the full blocks from that point on instead.
        boolean downloadBlockBodies;
        long fastCatchupTimeSecs;

        lock.lock();
        try {
            if (blockChain == null) {
                // Can happen if we are receiving unrequested data, or due to programmer error.
                log.warn("Received headers when Peer is not configured with a chain.");
                return;
            }
            fastCatchupTimeSecs = this.fastCatchupTimeSecs;
            downloadBlockBodies = this.downloadBlockBodies;
        } finally {
            lock.unlock();
        }

        try {
            checkState(!downloadBlockBodies, toString());
            for (int i = 0; i < m.getBlockHeaders().size(); i++) {
                Block header = m.getBlockHeaders().get(i);
                // Process headers until we pass the fast catchup time, or are about to catch up with the head
                // of the chain - always process the last block as a full/filtered block to kick us out of the
                // fast catchup mode (in which we ignore new blocks).
                boolean passedTime = header.getTimeSeconds() >= fastCatchupTimeSecs;
                boolean reachedTop = blockChain.getBestChainHeight() >= vPeerVersionMessage.bestHeight;
                if (!passedTime && !reachedTop) {
                    if (!vDownloadData) {
                        // Not download peer anymore, some other peer probably became better.
                        log.info("Lost download peer status, throwing away downloaded headers.");
                        return;
                    }
                    if (blockChain.add(header)) {
                        // The block was successfully linked into the chain. Notify the user of our progress.
                        invokeOnBlocksDownloaded(header, null);
                    } else {
                        // This block is unconnected - we don't know how to get from it back to the genesis block yet.
                        // That must mean that the peer is buggy or malicious because we specifically requested for
                        // headers that are part of the best chain.
                        throw new ProtocolException("Got unconnected header from peer: " + header.getHashAsString());
                    }
                } else {
                    lock.lock();
                    try {
                        log.info("Passed the fast catchup time, discarding {} headers and requesting full blocks",
                                m.getBlockHeaders().size() - i);
                        this.downloadBlockBodies = true;
                        // Prevent this request being seen as a duplicate.
                        this.lastGetBlocksBegin = Sha256Hash.ZERO_HASH;
                        blockChainDownloadLocked(Sha256Hash.ZERO_HASH);
                    } finally {
                        lock.unlock();
                    }
                    return;
                }
            }
            // We added all headers in the message to the chain. Request some more if we got up to the limit, otherwise
            // we are at the end of the chain.
            if (m.getBlockHeaders().size() >= HeadersMessage.MAX_HEADERS) {
                lock.lock();
                try {
                    blockChainDownloadLocked(Sha256Hash.ZERO_HASH);
                } finally {
                    lock.unlock();
                }
            }
        } catch (VerificationException e) {
            log.warn("Block header verification failed", e);
        } catch (PrunedException e) {
            // Unreachable when in SPV mode.
            throw new RuntimeException(e);
        }
    }

    protected void processGetData(GetDataMessage getdata) {
        log.info("{}: Received getdata message: {}", getAddress(), getdata.toString());
        ArrayList<Message> items = new ArrayList<Message>();
        for (ListenerRegistration<GetDataEventListener> registration : getDataEventListeners) {
            if (registration.executor != Threading.SAME_THREAD) continue;
            List<Message> listenerItems = registration.listener.getData(this, getdata);
            if (listenerItems == null) continue;
            items.addAll(listenerItems);
        }
        if (items.isEmpty()) {
            return;
        }
        log.info("{}: Sending {} items gathered from listeners to peer", getAddress(), items.size());
        for (Message item : items) {
            sendMessage(item);
        }
    }

    protected void processTransaction(final Transaction tx) throws VerificationException {
        // Check a few basic syntax issues to ensure the received TX isn't nonsense.
        tx.verify();
        lock.lock();
        try {
            log.debug("{}: Received tx {}", getAddress(), tx.getHashAsString());
            // Label the transaction as coming in from the P2P network (as opposed to being created by us, direct import,
            // etc). This helps the wallet decide how to risk analyze it later.
            //
            // Additionally, by invoking tx.getConfidence(), this tx now pins the confidence data into the heap, meaning
            // we can stop holding a reference to the confidence object ourselves. It's up to event listeners on the
            // Peer to stash the tx object somewhere if they want to keep receiving updates about network propagation
            // and so on.
            TransactionConfidence confidence = tx.getConfidence();
            confidence.setSource(TransactionConfidence.Source.NETWORK);
            pendingTxDownloads.remove(confidence);
            if (maybeHandleRequestedData(tx)) {
                return;
            }
            if (currentFilteredBlock != null) {
                if (!currentFilteredBlock.provideTransaction(tx)) {
                    // Got a tx that didn't fit into the filtered block, so we must have received everything.
                    endFilteredBlock(currentFilteredBlock);
                    currentFilteredBlock = null;
                }
                // Don't tell wallets or listeners about this tx as they'll learn about it when the filtered block is
                // fully downloaded instead.
                return;
            }
            // It's a broadcast transaction. Tell all wallets about this tx so they can check if it's relevant or not.
            for (final Wallet wallet : wallets) {
                try {
                    if (wallet.isPendingTransactionRelevant(tx)) {
                        if (vDownloadTxDependencyDepth > 0) {
                            // This transaction seems interesting to us, so let's download its dependencies. This has
                            // several purposes: we can check that the sender isn't attacking us by engaging in protocol
                            // abuse games, like depending on a time-locked transaction that will never confirm, or
                            // building huge chains of unconfirmed transactions (again - so they don't confirm and the
                            // money can be taken back with a Finney attack). Knowing the dependencies also lets us
                            // store them in a serialized wallet so we always have enough data to re-announce to the
                            // network and get the payment into the chain, in case the sender goes away and the network
                            // starts to forget.
                            //
                            // TODO: Not all the above things are implemented.
                            //
                            // Note that downloading of dependencies can end up walking around 15 minutes back even
                            // through transactions that have confirmed, as getdata on the remote peer also checks
                            // relay memory not only the mempool. Unfortunately we have no way to know that here. In
                            // practice it should not matter much.
                            Futures.addCallback(downloadDependencies(tx), new FutureCallback<List<Transaction>>() {
                                @Override
                                public void onSuccess(List<Transaction> dependencies) {
                                    try {
                                        log.info("{}: Dependency download complete!", getAddress());
                                        wallet.receivePending(tx, dependencies);

                                        if(tx instanceof TransactionLockRequest)
                                        {
                                            context.instantx.processTransactionLockRequestAccepted((TransactionLockRequest)tx);
                                        }
                                    } catch (VerificationException e) {
                                        log.error("{}: Wallet failed to process pending transaction {}", getAddress(), tx.getHash());
                                        log.error("Error was: ", e);
                                        // Not much more we can do at this point.
                                    }
                                }

                                @Override
                                public void onFailure(Throwable throwable) {
                                    log.error("Could not download dependencies of tx {}", tx.getHashAsString());
                                    log.error("Error was: ", throwable);
                                    // Not much more we can do at this point.
                                }
                            });
                        } else {
                            wallet.receivePending(tx, null);

                            if(tx instanceof TransactionLockRequest)
                            {
                                context.instantx.processTransactionLockRequestAccepted((TransactionLockRequest)tx);
                            }
                        }
                    }
                } catch (VerificationException e) {
                    log.error("Wallet failed to verify tx", e);
                    // Carry on, listeners may still want to know.
                }
            }
        } finally {
            lock.unlock();
        }
        // Tell all listeners about this tx so they can decide whether to keep it or not. If no listener keeps a
        // reference around then the memory pool will forget about it after a while too because it uses weak references.
        for (final ListenerRegistration<OnTransactionBroadcastListener> registration : onTransactionEventListeners) {
            registration.executor.execute(new Runnable() {
                @Override
                public void run() {
                    registration.listener.onTransaction(Peer.this, tx);
                }
            });
        }
    }



    /**
     * <p>Returns a future that wraps a list of all transactions that the given transaction depends on, recursively.
     * Only transactions in peers memory pools are included; the recursion stops at transactions that are in the
     * current best chain. So it doesn't make much sense to provide a tx that was already in the best chain and
     * a precondition checks this.</p>
     *
     * <p>For example, if tx has 2 inputs that connect to transactions A and B, and transaction B is unconfirmed and
     * has one input connecting to transaction C that is unconfirmed, and transaction C connects to transaction D
     * that is in the chain, then this method will return either {B, C} or {C, B}. No ordering is guaranteed.</p>
     *
     * <p>This method is useful for apps that want to learn about how long an unconfirmed transaction might take
     * to confirm, by checking for unexpectedly time locked transactions, unusually deep dependency trees or fee-paying
     * transactions that depend on unconfirmed free transactions.</p>
     *
     * <p>Note that dependencies downloaded this way will not trigger the onTransaction method of event listeners.</p>
     */
    public ListenableFuture<List<Transaction>> downloadDependencies(Transaction tx) {
        TransactionConfidence.ConfidenceType txConfidence = tx.getConfidence().getConfidenceType();
        Preconditions.checkArgument(txConfidence != TransactionConfidence.ConfidenceType.BUILDING);
        log.info("{}: Downloading dependencies of {}", getAddress(), tx.getHashAsString());
        final LinkedList<Transaction> results = new LinkedList<Transaction>();
        // future will be invoked when the entire dependency tree has been walked and the results compiled.
        final ListenableFuture<Object> future = downloadDependenciesInternal(vDownloadTxDependencyDepth, 0, tx,
                new Object(), results);
        final SettableFuture<List<Transaction>> resultFuture = SettableFuture.create();
        Futures.addCallback(future, new FutureCallback<Object>() {
            @Override
            public void onSuccess(Object ignored) {
                resultFuture.set(results);
            }

            @Override
            public void onFailure(Throwable throwable) {
                resultFuture.setException(throwable);
            }
        });
        return resultFuture;
    }

    // The marker object in the future returned is the same as the parameter. It is arbitrary and can be anything.
    protected ListenableFuture<Object> downloadDependenciesInternal(final int maxDepth, final int depth,
            final Transaction tx, final Object marker, final List<Transaction> results) {

        final SettableFuture<Object> resultFuture = SettableFuture.create();
        final Sha256Hash rootTxHash = tx.getHash();
        // We want to recursively grab its dependencies. This is so listeners can learn important information like
        // whether a transaction is dependent on a timelocked transaction or has an unexpectedly deep dependency tree
        // or depends on a no-fee transaction.

        // We may end up requesting transactions that we've already downloaded and thrown away here.
        Set<Sha256Hash> needToRequest = new CopyOnWriteArraySet<Sha256Hash>();
        for (TransactionInput input : tx.getInputs()) {
            // There may be multiple inputs that connect to the same transaction.
            needToRequest.add(input.getOutpoint().getHash());
        }
        lock.lock();
        try {
            // Build the request for the missing dependencies.
            List<ListenableFuture<Transaction>> futures = Lists.newArrayList();
            GetDataMessage getdata = new GetDataMessage(params);
            if (needToRequest.size() > 1)
                log.info("{}: Requesting {} transactions for depth {} dep resolution", getAddress(), needToRequest.size(), depth + 1);
            for (Sha256Hash hash : needToRequest) {
                getdata.addTransaction(hash);
                GetDataRequest req = new GetDataRequest(hash, SettableFuture.create());
                futures.add(req.future);
                getDataFutures.add(req);
            }
            ListenableFuture<List<Transaction>> successful = Futures.successfulAsList(futures);
            Futures.addCallback(successful, new FutureCallback<List<Transaction>>() {
                @Override
                public void onSuccess(List<Transaction> transactions) {
                    // Once all transactions either were received, or we know there are no more to come ...
                    // Note that transactions will contain "null" for any positions that weren't successful.
                    List<ListenableFuture<Object>> childFutures = Lists.newLinkedList();
                    for (Transaction tx : transactions) {
                        if (tx == null) continue;
                        log.info("{}: Downloaded dependency of {}: {}", getAddress(), rootTxHash, tx.getHashAsString());
                        results.add(tx);
                        // Now recurse into the dependencies of this transaction too.
                        if (depth + 1 < maxDepth)
                            childFutures.add(downloadDependenciesInternal(maxDepth, depth + 1, tx, marker, results));
                    }
                    if (childFutures.size() == 0) {
                        // Short-circuit: we're at the bottom of this part of the tree.
                        resultFuture.set(marker);
                    } else {
                        // There are some children to download. Wait until it's done (and their children and their
                        // children...) to inform the caller that we're finished.
                        Futures.addCallback(Futures.successfulAsList(childFutures), new FutureCallback<List<Object>>() {
                            @Override
                            public void onSuccess(List<Object> objects) {
                                resultFuture.set(marker);
                            }

                            @Override
                            public void onFailure(Throwable throwable) {
                                resultFuture.setException(throwable);
                            }
                        });
                    }
                }

                @Override
                public void onFailure(Throwable throwable) {
                    resultFuture.setException(throwable);
                }
            });
            // Start the operation.
            sendMessage(getdata);
        } catch (Exception e) {
            log.error("{}: Couldn't send getdata in downloadDependencies({})", this, tx.getHash());
            resultFuture.setException(e);
            return resultFuture;
        } finally {
            lock.unlock();
        }
        return resultFuture;
    }

    protected void processBlock(Block m) {
        if (log.isDebugEnabled()) {
            log.debug("{}: Received broadcast block {}", getAddress(), m.getHashAsString());
        }
        // Was this block requested by getBlock()?
        if (maybeHandleRequestedData(m)) return;
        if (blockChain == null) {
            log.debug("Received block but was not configured with an AbstractBlockChain");
            return;
        }
        // Did we lose download peer status after requesting block data?
        if (!vDownloadData) {
            log.debug("{}: Received block we did not ask for: {}", getAddress(), m.getHashAsString());
            return;
        }
        pendingBlockDownloads.remove(m.getHash());
        try {
            // Otherwise it's a block sent to us because the peer thought we needed it, so add it to the block chain.
            if (blockChain.add(m)) {
                // The block was successfully linked into the chain. Notify the user of our progress.
                invokeOnBlocksDownloaded(m, null);
            } else {
                // This block is an orphan - we don't know how to get from it back to the genesis block yet. That
                // must mean that there are blocks we are missing, so do another getblocks with a new block locator
                // to ask the peer to send them to us. This can happen during the initial block chain download where
                // the peer will only send us 500 at a time and then sends us the head block expecting us to request
                // the others.
                //
                // We must do two things here:
                // (1) Request from current top of chain to the oldest ancestor of the received block in the orphan set
                // (2) Filter out duplicate getblock requests (done in blockChainDownloadLocked).
                //
                // The reason for (1) is that otherwise if new blocks were solved during the middle of chain download
                // we'd do a blockChainDownloadLocked() on the new best chain head, which would cause us to try and grab the
                // chain twice (or more!) on the same connection! The block chain would filter out the duplicates but
                // only at a huge speed penalty. By finding the orphan root we ensure every getblocks looks the same
                // no matter how many blocks are solved, and therefore that the (2) duplicate filtering can work.
                //
                // We only do this if we are not currently downloading headers. If we are then we don't want to kick
                // off a request for lots more headers in parallel.
                lock.lock();
                try {
                    if (downloadBlockBodies) {
                        final Block orphanRoot = checkNotNull(blockChain.getOrphanRoot(m.getHash()));
                        blockChainDownloadLocked(orphanRoot.getHash());
                    } else {
                        log.info("Did not start chain download on solved block due to in-flight header download.");
                    }
                } finally {
                    lock.unlock();
                }
            }
        } catch (VerificationException e) {
            // We don't want verification failures to kill the thread.
            log.warn("{}: Block verification failed", getAddress(), e);
        } catch (PrunedException e) {
            // Unreachable when in SPV mode.
            throw new RuntimeException(e);
        }
    }

    // TODO: Fix this duplication.
    protected void endFilteredBlock(FilteredBlock m) {
        if (log.isDebugEnabled())
            log.debug("{}: Received broadcast filtered block {}", getAddress(), m.getHash().toString());
        if (!vDownloadData) {
            log.debug("{}: Received block we did not ask for: {}", getAddress(), m.getHash().toString());
            return;
        }
        if (blockChain == null) {
            log.debug("Received filtered block but was not configured with an AbstractBlockChain");
            return;
        }
        // Note that we currently do nothing about peers which maliciously do not include transactions which
        // actually match our filter or which simply do not send us all the transactions we need: it can be fixed
        // by cross-checking peers against each other.
        pendingBlockDownloads.remove(m.getBlockHeader().getHash());
        try {
            // It's a block sent to us because the peer thought we needed it, so maybe add it to the block chain.
            // The FilteredBlock m here contains a list of hashes, and may contain Transaction objects for a subset
            // of the hashes (those that were sent to us by the remote peer). Any hashes that haven't had a tx
            // provided in processTransaction are ones that were announced to us previously via an 'inv' so the
            // assumption is we have already downloaded them and either put them in the wallet, or threw them away
            // for being false positives.
            //
            // TODO: Fix the following protocol race.
            // It is possible for this code to go wrong such that we miss a confirmation. If the remote peer announces
            // a relevant transaction via an 'inv' and then it immediately announces the block that confirms
            // the tx before we had a chance to download it+its dependencies and provide them to the wallet, then we
            // will add the block to the chain here without the tx being in the wallet and thus it will miss its
            // confirmation and become stuck forever. The fix is to notice that there's a pending getdata for a tx
            // that appeared in this block and delay processing until it arrived ... it's complicated by the fact that
            // the data may be requested by a different peer to this one.

            // Ask each wallet attached to the peer/blockchain if this block exhausts the list of data items
            // (keys/addresses) that were used to calculate the previous filter. If so, then it's possible this block
            // is only partial. Check for discarding first so we don't check for exhaustion on blocks we already know
            // we're going to discard, otherwise redundant filters might end up being queued and calculated.
            lock.lock();
            try {
                if (awaitingFreshFilter != null) {
                    log.info("Discarding block {} because we're still waiting for a fresh filter", m.getHash());
                    // We must record the hashes of blocks we discard because you cannot do getblocks twice on the same
                    // range of blocks and get an inv both times, due to the codepath in Bitcoin Core hitting
                    // CPeer::PushInventory() which checks CPeer::setInventoryKnown and thus deduplicates.
                    awaitingFreshFilter.add(m.getHash());
                    return;   // Chain download process is restarted via a call to setBloomFilter.
                } else if (checkForFilterExhaustion(m)) {
                    // Yes, so we must abandon the attempt to process this block and any further blocks we receive,
                    // then wait for the Bloom filter to be recalculated, sent to this peer and for the peer to acknowledge
                    // that the new filter is now in use (which we have to simulate with a ping/pong), and then we can
                    // safely restart the chain download with the new filter that contains a new set of lookahead keys.
                    log.info("Bloom filter exhausted whilst processing block {}, discarding", m.getHash());
                    awaitingFreshFilter = new LinkedList<Sha256Hash>();
                    awaitingFreshFilter.add(m.getHash());
                    awaitingFreshFilter.addAll(blockChain.drainOrphanBlocks());
                    return;   // Chain download process is restarted via a call to setBloomFilter.
                }
            } finally {
                lock.unlock();
            }

            if (blockChain.add(m)) {
                // The block was successfully linked into the chain. Notify the user of our progress.
                invokeOnBlocksDownloaded(m.getBlockHeader(), m);
            } else {
                // This block is an orphan - we don't know how to get from it back to the genesis block yet. That
                // must mean that there are blocks we are missing, so do another getblocks with a new block locator
                // to ask the peer to send them to us. This can happen during the initial block chain download where
                // the peer will only send us 500 at a time and then sends us the head block expecting us to request
                // the others.
                //
                // We must do two things here:
                // (1) Request from current top of chain to the oldest ancestor of the received block in the orphan set
                // (2) Filter out duplicate getblock requests (done in blockChainDownloadLocked).
                //
                // The reason for (1) is that otherwise if new blocks were solved during the middle of chain download
                // we'd do a blockChainDownloadLocked() on the new best chain head, which would cause us to try and grab the
                // chain twice (or more!) on the same connection! The block chain would filter out the duplicates but
                // only at a huge speed penalty. By finding the orphan root we ensure every getblocks looks the same
                // no matter how many blocks are solved, and therefore that the (2) duplicate filtering can work.
                lock.lock();
                try {
                    final Block orphanRoot = checkNotNull(blockChain.getOrphanRoot(m.getHash()));
                    blockChainDownloadLocked(orphanRoot.getHash());
                } finally {
                    lock.unlock();
                }
            }
        } catch (VerificationException e) {
            // We don't want verification failures to kill the thread.
            log.warn("{}: FilteredBlock verification failed", getAddress(), e);
        } catch (PrunedException e) {
            // We pruned away some of the data we need to properly handle this block. We need to request the needed
            // data from the remote peer and fix things. Or just give up.
            // TODO: Request e.getHash() and submit it to the block store before any other blocks
            throw new RuntimeException(e);
        }
    }

    private boolean checkForFilterExhaustion(FilteredBlock m) {
        boolean exhausted = false;
        for (Wallet wallet : wallets) {
            exhausted |= wallet.checkForFilterExhaustion(m);
        }
        return exhausted;
    }

    private boolean maybeHandleRequestedData(Message m) {
        boolean found = false;
        Sha256Hash hash = m.getHash();
        for (GetDataRequest req : getDataFutures) {
            if (hash.equals(req.hash)) {
                req.future.set(m);
                getDataFutures.remove(req);
                found = true;
                // Keep going in case there are more.
            }
        }
        return found;
    }

    private void invokeOnBlocksDownloaded(final Block block, @Nullable final FilteredBlock fb) {
        // It is possible for the peer block height difference to be negative when blocks have been solved and broadcast
        // since the time we first connected to the peer. However, it's weird and unexpected to receive a callback
        // with negative "blocks left" in this case, so we clamp to zero so the API user doesn't have to think about it.
        final int blocksLeft = Math.max(0, (int) vPeerVersionMessage.bestHeight - checkNotNull(blockChain).getBestChainHeight());
        for (final ListenerRegistration<BlocksDownloadedEventListener> registration : blocksDownloadedEventListeners) {
            registration.executor.execute(new Runnable() {
                @Override
                public void run() {
                    registration.listener.onBlocksDownloaded(Peer.this, block, fb, blocksLeft);
                }
            });
        }
    }

<<<<<<< HEAD
    //added for dash
    boolean alreadyHave(InventoryItem inv)
    {
        switch (inv.type)
        {
//            case MSG_DSTX:
  //              return mapDarksendBroadcastTxes.count(inv.hash);
            case TransactionLockRequest:
                return context.instantx.mapTxLockReq.containsKey(inv.hash) ||
                        context.instantx.mapTxLockReqRejected.containsKey(inv.hash);
            case TransactionLockVote:
                return  context.instantx.mapTxLockVote.containsKey(inv.hash);
            case Spork:
                return context.sporkManager.mapSporks.containsKey(inv.hash);
            case MasterNodeWinner:
                /*if(context.masternodePayments.mapMasternodePayeeVotes.containsKey(inv.hash)) {
                    context.masternodeSync.AddedMasternodeWinner(inv.hash);
                    return true;
                }*/
                return false;
            case BudgetVote:
                /*if(budget.mapSeenMasternodeBudgetVotes.containsKey(inv.hash)) {
                    masternodeSync.AddedBudgetItem(inv.hash);
                    return true;
                }*/
                return false;
            case BudgetProposal:
               /*if(budget.mapSeenMasternodeBudgetProposals.containsKey(inv.hash)) {
                    masternodeSync.AddedBudgetItem(inv.hash);
                    return true;
                }*/
                return false;
            case BudgetFinalizedVote:
                /*if(budget.mapSeenFinalizedBudgetVotes.count(inv.hash)) {
                    masternodeSync.AddedBudgetItem(inv.hash);
                    return true;
                }*/
                return false;
            case BudgetFinalized:
                /*if(budget.mapSeenFinalizedBudgets.count(inv.hash)) {
                    masternodeSync.AddedBudgetItem(inv.hash);
                    return true;
                }*/
                return false;
            case MasterNodeAnnounce:
                if(context.masternodeManager.mapSeenMasternodeBroadcast.containsKey(inv.hash)) {
                    context.masternodeSync.addedMasternodeList(inv.hash);
                    return true;
                }
                return false;
            case MasterNodePing:
                return context.masternodeManager.mapSeenMasternodePing.containsKey(inv.hash);
        }
        // Don't know what it is, just say we already got one
        return true;
    }

    private void processInv(InventoryMessage inv) {
=======
    protected void processInv(InventoryMessage inv) {
>>>>>>> 4c047761
        List<InventoryItem> items = inv.getItems();

        // Separate out the blocks and transactions, we'll handle them differently
        List<InventoryItem> transactions = new LinkedList<InventoryItem>();
        List<InventoryItem> blocks = new LinkedList<InventoryItem>();
        List<InventoryItem> instantxLockRequests = new LinkedList<InventoryItem>();
        List<InventoryItem> instantxLocks = new LinkedList<InventoryItem>();
        List<InventoryItem> masternodePings = new LinkedList<InventoryItem>();
        List<InventoryItem> masternodeBroadcasts = new LinkedList<InventoryItem>();
        List<InventoryItem> sporks = new LinkedList<InventoryItem>();

        //InstantXSystem instantx = InstantXSystem.get(blockChain);

        for (InventoryItem item : items) {
            switch (item.type) {
                case Transaction:
                    transactions.add(item);
                    break;
                case TransactionLockRequest:
                    //if(instantx.isEnabled())
                        instantxLockRequests.add(item);
                    //transactions.add(item);
                    break;
                case Block:
                    blocks.add(item);
                    break;
                case TransactionLockVote:
                    //if(instantx.isEnabled())
                        instantxLocks.add(item);
                    break;
                case Spork:
                    sporks.add(item);
                    break;
                case MasterNodeWinner:
                    break;
                case MasterNodeScanningError: break;
                case BudgetVote: break;
                case    BudgetProposal: break;
                case    BudgetFinalized: break;
                case    BudgetFinalizedVote: break;
                case    MasterNodeQuarum: break;
                case    MasterNodeAnnounce:
                    if(context.isLiteMode()) break;
                    masternodeBroadcasts.add(item);
                    break;
                case    MasterNodePing:
                    if(context.isLiteMode()) break;
                    masternodePings.add(item);
                    break;
                case DarkSendTransaction:
                    break;
                default:
                    break;
                    //throw new IllegalStateException("Not implemented: " + item.type);
            }
        }

        final boolean downloadData = this.vDownloadData;

        if (transactions.size() == 0 && blocks.size() == 1) {
            // Single block announcement. If we're downloading the chain this is just a tickle to make us continue
            // (the block chain download protocol is very implicit and not well thought out). If we're not downloading
            // the chain then this probably means a new block was solved and the peer believes it connects to the best
            // chain, so count it. This way getBestChainHeight() can be accurate.
            if (downloadData && blockChain != null) {
                if (!blockChain.isOrphan(blocks.get(0).hash)) {
                    blocksAnnounced.incrementAndGet();
                }
            } else {
                blocksAnnounced.incrementAndGet();
            }
        }

        GetDataMessage getdata = new GetDataMessage(params);

        Iterator<InventoryItem> it = transactions.iterator();
        while (it.hasNext()) {
            InventoryItem item = it.next();
            // Only download the transaction if we are the first peer that saw it be advertised. Other peers will also
            // see it be advertised in inv packets asynchronously, they co-ordinate via the memory pool. We could
            // potentially download transactions faster by always asking every peer for a tx when advertised, as remote
            // peers run at different speeds. However to conserve bandwidth on mobile devices we try to only download a
            // transaction once. This means we can miss broadcasts if the peer disconnects between sending us an inv and
            // sending us the transaction: currently we'll never try to re-fetch after a timeout.
            //
            // The line below can trigger confidence listeners.
            TransactionConfidence conf = context.getConfidenceTable().seen(item.hash, this.getAddress());
            if (conf.numBroadcastPeers() > 1) {
                // Some other peer already announced this so don't download.
                it.remove();
            } else if (conf.getSource().equals(TransactionConfidence.Source.SELF)) {
                // We created this transaction ourselves, so don't download.
                it.remove();
            } else {
                log.debug("{}: getdata on tx {}", getAddress(), item.hash);
                getdata.addItem(item);
                // Register with the garbage collector that we care about the confidence data for a while.
                pendingTxDownloads.add(conf);
            }
        }

        it = instantxLockRequests.iterator();
        while (it.hasNext()) {
            InventoryItem item = it.next();
            // Only download the transaction if we are the first peer that saw it be advertised. Other peers will also
            // see it be advertised in inv packets asynchronously, they co-ordinate via the memory pool. We could
            // potentially download transactions faster by always asking every peer for a tx when advertised, as remote
            // peers run at different speeds. However to conserve bandwidth on mobile devices we try to only download a
            // transaction once. This means we can miss broadcasts if the peer disconnects between sending us an inv and
            // sending us the transaction: currently we'll never try to re-fetch after a timeout.
            //
            // The line below can trigger confidence listeners.
            TransactionConfidence conf = context.getConfidenceTable().seen(item.hash, this.getAddress());
            if (conf.numBroadcastPeers() > 1) {
                // Some other peer already announced this so don't download.
                it.remove();
            } else if (conf.getSource().equals(TransactionConfidence.Source.SELF)) {
                // We created this transaction ourselves, so don't download.
                it.remove();
            } else {
                log.debug("{}: getdata on tx {}", getAddress(), item.hash);
                getdata.addItem(item);
                // Register with the garbage collector that we care about the confidence data for a while.
                pendingTxDownloads.add(conf);
            }
        }



        it = instantxLocks.iterator();
        //InstantXSystem instantx = InstantXSystem.get(blockChain);
        while (it.hasNext()) {
            InventoryItem item = it.next();

//            if(!instantx.mapTxLockVote.containsKey(item.hash))
            {
                getdata.addItem(item);
            }
        }

        //masternodepings

        //if(blockChain.getBestChainHeight() > (this.getBestHeight() - 100))
        {

           //if(context.masternodeSync.isSynced()) {
                it = masternodePings.iterator();

                while (it.hasNext()) {
                    InventoryItem item = it.next();
                    if (!context.masternodeManager.mapSeenMasternodePing.containsKey(item.hash)) {
                        //log.info("inv - received MasternodePing :" + item.hash + " new ping");
                        getdata.addItem(item);
                    } //else
                        //log.info("inv - received MasternodePing :" + item.hash + " already seen");
                }
           // }

            it = masternodeBroadcasts.iterator();

            while (it.hasNext()) {
                InventoryItem item = it.next();
                //log.info("inv - received MasternodeBroadcast :" + item.hash);

                //if(!instantx.mapTxLockVote.containsKey(item.hash))
                //{
                if(!alreadyHave(item))
                    getdata.addItem(item);
                //}
            }
        }
        it = sporks.iterator();

        while (it.hasNext()) {
            InventoryItem item = it.next();

            //if(!instantx.mapTxLockVote.containsKey(item.hash))
            //{
            getdata.addItem(item);
            //}
        }

        // If we are requesting filteredblocks we have to send a ping after the getdata so that we have a clear
        // end to the final FilteredBlock's transactions (in the form of a pong) sent to us
        boolean pingAfterGetData = false;

        lock.lock();
        try {
            if (blocks.size() > 0 && downloadData && blockChain != null) {
                // Ideally, we'd only ask for the data here if we actually needed it. However that can imply a lot of
                // disk IO to figure out what we've got. Normally peers will not send us inv for things we already have
                // so we just re-request it here, and if we get duplicates the block chain / wallet will filter them out.
                for (InventoryItem item : blocks) {
                    if (blockChain.isOrphan(item.hash) && downloadBlockBodies) {
                        // If an orphan was re-advertised, ask for more blocks unless we are not currently downloading
                        // full block data because we have a getheaders outstanding.
                        final Block orphanRoot = checkNotNull(blockChain.getOrphanRoot(item.hash));
                        blockChainDownloadLocked(orphanRoot.getHash());
                    } else {
                        // Don't re-request blocks we already requested. Normally this should not happen. However there is
                        // an edge case: if a block is solved and we complete the inv<->getdata<->block<->getblocks cycle
                        // whilst other parts of the chain are streaming in, then the new getblocks request won't match the
                        // previous one: whilst the stopHash is the same (because we use the orphan root), the start hash
                        // will be different and so the getblocks req won't be dropped as a duplicate. We'll end up
                        // requesting a subset of what we already requested, which can lead to parallel chain downloads
                        // and other nastyness. So we just do a quick removal of redundant getdatas here too.
                        //
                        // Note that as of June 2012 Bitcoin Core won't actually ever interleave blocks pushed as
                        // part of chain download with newly announced blocks, so it should always be taken care of by
                        // the duplicate check in blockChainDownloadLocked(). But Bitcoin Core may change in future so
                        // it's better to be safe here.
                        if (!pendingBlockDownloads.contains(item.hash)) {
                            if (vPeerVersionMessage.isBloomFilteringSupported() && useFilteredBlocks) {
                                getdata.addFilteredBlock(item.hash);
                                pingAfterGetData = true;
                            } else {
                                getdata.addItem(item);
                            }
                            pendingBlockDownloads.add(item.hash);
                        }
                    }
                }
                // If we're downloading the chain, doing a getdata on the last block we were told about will cause the
                // peer to advertize the head block to us in a single-item inv. When we download THAT, it will be an
                // orphan block, meaning we'll re-enter blockChainDownloadLocked() to trigger another getblocks between the
                // current best block we have and the orphan block. If more blocks arrive in the meantime they'll also
                // become orphan.
            }
        } finally {
            lock.unlock();
        }

        if (!getdata.getItems().isEmpty()) {
            // This will cause us to receive a bunch of block or tx messages.
            sendMessage(getdata);
        }

        if (pingAfterGetData)
            sendMessage(new Ping((long) (Math.random() * Long.MAX_VALUE)));
    }

    /**
     * Asks the connected peer for the block of the given hash, and returns a future representing the answer.
     * If you want the block right away and don't mind waiting for it, just call .get() on the result. Your thread
     * will block until the peer answers.
     */
    @SuppressWarnings("unchecked")
    // The 'unchecked conversion' warning being suppressed here comes from the sendSingleGetData() formally returning
    // ListenableFuture instead of ListenableFuture<Block>. This is okay as sendSingleGetData() actually returns
    // ListenableFuture<Block> in this context. Note that sendSingleGetData() is also used for Transactions.
    public ListenableFuture<Block> getBlock(Sha256Hash blockHash) {
        // This does not need to be locked.
        log.info("Request to fetch block {}", blockHash);
        GetDataMessage getdata = new GetDataMessage(params);
        getdata.addBlock(blockHash);
        return sendSingleGetData(getdata);
    }

    /**
     * Asks the connected peer for the given transaction from its memory pool. Transactions in the chain cannot be
     * retrieved this way because peers don't have a transaction ID to transaction-pos-on-disk index, and besides,
     * in future many peers will delete old transaction data they don't need.
     */
    @SuppressWarnings("unchecked")
    // The 'unchecked conversion' warning being suppressed here comes from the sendSingleGetData() formally returning
    // ListenableFuture instead of ListenableFuture<Transaction>. This is okay as sendSingleGetData() actually returns
    // ListenableFuture<Transaction> in this context. Note that sendSingleGetData() is also used for Blocks.
    public ListenableFuture<Transaction> getPeerMempoolTransaction(Sha256Hash hash) {
        // This does not need to be locked.
        // TODO: Unit test this method.
        log.info("Request to fetch peer mempool tx  {}", hash);
        GetDataMessage getdata = new GetDataMessage(params);
        getdata.addTransaction(hash);
        return sendSingleGetData(getdata);
    }

    /** Sends a getdata with a single item in it. */
    private ListenableFuture sendSingleGetData(GetDataMessage getdata) {
        // This does not need to be locked.
        Preconditions.checkArgument(getdata.getItems().size() == 1);
        GetDataRequest req = new GetDataRequest(getdata.getItems().get(0).hash, SettableFuture.create());
        getDataFutures.add(req);
        sendMessage(getdata);
        return req.future;
    }

    /** Sends a getaddr request to the peer and returns a future that completes with the answer once the peer has replied. */
    public ListenableFuture<AddressMessage> getAddr() {
        SettableFuture<AddressMessage> future = SettableFuture.create();
        synchronized (getAddrFutures) {
            getAddrFutures.add(future);
        }
        sendMessage(new GetAddrMessage(params));
        return future;
    }

    /**
     * When downloading the block chain, the bodies will be skipped for blocks created before the given date. Any
     * transactions relevant to the wallet will therefore not be found, but if you know your wallet has no such
     * transactions it doesn't matter and can save a lot of bandwidth and processing time. Note that the times of blocks
     * isn't known until their headers are available and they are requested in chunks, so some headers may be downloaded
     * twice using this scheme, but this optimization can still be a large win for newly created wallets.
     *
     * @param secondsSinceEpoch Time in seconds since the epoch or 0 to reset to always downloading block bodies.
     */
    public void setDownloadParameters(long secondsSinceEpoch, boolean useFilteredBlocks) {
        lock.lock();
        try {
            if (secondsSinceEpoch == 0) {
                fastCatchupTimeSecs = params.getGenesisBlock().getTimeSeconds();
                downloadBlockBodies = true;
            } else {
                fastCatchupTimeSecs = secondsSinceEpoch;
                // If the given time is before the current chains head block time, then this has no effect (we already
                // downloaded everything we need).
                if (blockChain != null && fastCatchupTimeSecs > blockChain.getChainHead().getHeader().getTimeSeconds())
                    downloadBlockBodies = false;
            }
            this.useFilteredBlocks = useFilteredBlocks;
        } finally {
            lock.unlock();
        }
    }

    /**
     * Links the given wallet to this peer. If you have multiple peers, you should use a {@link PeerGroup} to manage
     * them and use the {@link PeerGroup#addWallet(Wallet)} method instead of registering the wallet with each peer
     * independently, otherwise the wallet will receive duplicate notifications.
     */
    public void addWallet(Wallet wallet) {
        wallets.add(wallet);
    }

    /** Unlinks the given wallet from peer. See {@link Peer#addWallet(Wallet)}. */
    public void removeWallet(Wallet wallet) {
        wallets.remove(wallet);
    }

    // Keep track of the last request we made to the peer in blockChainDownloadLocked so we can avoid redundant and harmful
    // getblocks requests.
    @GuardedBy("lock")
    private Sha256Hash lastGetBlocksBegin, lastGetBlocksEnd;

    @GuardedBy("lock")
    private void blockChainDownloadLocked(Sha256Hash toHash) {
        checkState(lock.isHeldByCurrentThread());
        // The block chain download process is a bit complicated. Basically, we start with one or more blocks in a
        // chain that we have from a previous session. We want to catch up to the head of the chain BUT we don't know
        // where that chain is up to or even if the top block we have is even still in the chain - we
        // might have got ourselves onto a fork that was later resolved by the network.
        //
        // To solve this, we send the peer a block locator which is just a list of block hashes. It contains the
        // blocks we know about, but not all of them, just enough of them so the peer can figure out if we did end up
        // on a fork and if so, what the earliest still valid block we know about is likely to be.
        //
        // Once it has decided which blocks we need, it will send us an inv with up to 500 block messages. We may
        // have some of them already if we already have a block chain and just need to catch up. Once we request the
        // last block, if there are still more to come it sends us an "inv" containing only the hash of the head
        // block.
        //
        // That causes us to download the head block but then we find (in processBlock) that we can't connect
        // it to the chain yet because we don't have the intermediate blocks. So we rerun this function building a
        // new block locator describing where we're up to.
        //
        // The getblocks with the new locator gets us another inv with another bunch of blocks. We download them once
        // again. This time when the peer sends us an inv with the head block, we already have it so we won't download
        // it again - but we recognize this case as special and call back into blockChainDownloadLocked to continue the
        // process.
        //
        // So this is a complicated process but it has the advantage that we can download a chain of enormous length
        // in a relatively stateless manner and with constant memory usage.
        //
        // All this is made more complicated by the desire to skip downloading the bodies of blocks that pre-date the
        // 'fast catchup time', which is usually set to the creation date of the earliest key in the wallet. Because
        // we know there are no transactions using our keys before that date, we need only the headers. To do that we
        // use the "getheaders" command. Once we find we've gone past the target date, we throw away the downloaded
        // headers and then request the blocks from that point onwards. "getheaders" does not send us an inv, it just
        // sends us the data we requested in a "headers" message.

        // TODO: Block locators should be abstracted out rather than special cased here.
        List<Sha256Hash> blockLocator = new ArrayList<Sha256Hash>(51);
        // For now we don't do the exponential thinning as suggested here:
        //
        //   https://en.bitcoin.it/wiki/Protocol_specification#getblocks
        //
        // This is because it requires scanning all the block chain headers, which is very slow. Instead we add the top
        // 100 block headers. If there is a re-org deeper than that, we'll end up downloading the entire chain. We
        // must always put the genesis block as the first entry.
        BlockStore store = checkNotNull(blockChain).getBlockStore();
        StoredBlock chainHead = blockChain.getChainHead();
        Sha256Hash chainHeadHash = chainHead.getHeader().getHash();
        // Did we already make this request? If so, don't do it again.
        if (Objects.equal(lastGetBlocksBegin, chainHeadHash) && Objects.equal(lastGetBlocksEnd, toHash)) {
            log.info("blockChainDownloadLocked({}): ignoring duplicated request: {}", toHash, chainHeadHash);
            for (Sha256Hash hash : pendingBlockDownloads)
                log.info("Pending block download: {}", hash);
            log.info(Throwables.getStackTraceAsString(new Throwable()));
            return;
        }
        if (log.isDebugEnabled())
            log.debug("{}: blockChainDownloadLocked({}) current head = {}",
                    this, toHash, chainHead.getHeader().getHashAsString());
        StoredBlock cursor = chainHead;
        for (int i = 100; cursor != null && i > 0; i--) {
            blockLocator.add(cursor.getHeader().getHash());
            try {
                cursor = cursor.getPrev(store);
            } catch (BlockStoreException e) {
                log.error("Failed to walk the block chain whilst constructing a locator");
                throw new RuntimeException(e);
            }
        }
        // Only add the locator if we didn't already do so. If the chain is < 50 blocks we already reached it.
        if (cursor != null)
            blockLocator.add(params.getGenesisBlock().getHash());

        // Record that we requested this range of blocks so we can filter out duplicate requests in the event of a
        // block being solved during chain download.
        lastGetBlocksBegin = chainHeadHash;
        lastGetBlocksEnd = toHash;

        if (downloadBlockBodies) {
            GetBlocksMessage message = new GetBlocksMessage(params, blockLocator, toHash);
            sendMessage(message);
        } else {
            // Downloading headers for a while instead of full blocks.
            GetHeadersMessage message = new GetHeadersMessage(params, blockLocator, toHash);
            sendMessage(message);
        }
    }

    /**
     * Starts an asynchronous download of the block chain. The chain download is deemed to be complete once we've
     * downloaded the same number of blocks that the peer advertised having in its version handshake message.
     */
    public void startBlockChainDownload() {
        setDownloadData(true);
        // TODO: peer might still have blocks that we don't have, and even have a heavier
        // chain even if the chain block count is lower.
        final int blocksLeft = getPeerBlockHeightDifference();
        if (blocksLeft >= 0) {
            for (final ListenerRegistration<ChainDownloadStartedEventListener> registration : chainDownloadStartedEventListeners) {
                registration.executor.execute(new Runnable() {
                    @Override
                    public void run() {
                        registration.listener.onChainDownloadStarted(Peer.this, blocksLeft);
                    }
                });
            }
            // When we just want as many blocks as possible, we can set the target hash to zero.
            lock.lock();
            try {
                blockChainDownloadLocked(Sha256Hash.ZERO_HASH);
            } finally {
                lock.unlock();
            }
        }
    }

    private class PendingPing {
        // The future that will be invoked when the pong is heard back.
        public SettableFuture<Long> future;
        // The random nonce that lets us tell apart overlapping pings/pongs.
        public final long nonce;
        // Measurement of the time elapsed.
        public final long startTimeMsec;

        public PendingPing(long nonce) {
            future = SettableFuture.create();
            this.nonce = nonce;
            startTimeMsec = Utils.currentTimeMillis();
        }

        public void complete() {
            if (!future.isDone()) {
                Long elapsed = Utils.currentTimeMillis() - startTimeMsec;
                Peer.this.addPingTimeData(elapsed);
                log.debug("{}: ping time is {} msec", Peer.this.toString(), elapsed);
                future.set(elapsed);
            }
        }
    }

    /** Adds a ping time sample to the averaging window. */
    private void addPingTimeData(long sample) {
        lastPingTimesLock.lock();
        try {
            if (lastPingTimes == null) {
                lastPingTimes = new long[PING_MOVING_AVERAGE_WINDOW];
                // Initialize the averaging window to the first sample.
                Arrays.fill(lastPingTimes, sample);
            } else {
                // Shift all elements backwards by one.
                System.arraycopy(lastPingTimes, 1, lastPingTimes, 0, lastPingTimes.length - 1);
                // And append the new sample to the end.
                lastPingTimes[lastPingTimes.length - 1] = sample;
            }
        } finally {
            lastPingTimesLock.unlock();
        }
    }

    /**
     * Sends the peer a ping message and returns a future that will be invoked when the pong is received back.
     * The future provides a number which is the number of milliseconds elapsed between the ping and the pong.
     * Once the pong is received the value returned by {@link org.bitcoinj.core.Peer#getLastPingTime()} is
     * updated.
     * @throws ProtocolException if the peer version is too low to support measurable pings.
     */
    public ListenableFuture<Long> ping() throws ProtocolException {
        return ping((long) (Math.random() * Long.MAX_VALUE));
    }

    protected ListenableFuture<Long> ping(long nonce) throws ProtocolException {
        final VersionMessage ver = vPeerVersionMessage;
        if (!ver.isPingPongSupported())
            throw new ProtocolException("Peer version is too low for measurable pings: " + ver);
        PendingPing pendingPing = new PendingPing(nonce);
        pendingPings.add(pendingPing);
        sendMessage(new Ping(pendingPing.nonce));
        return pendingPing.future;
    }

    /**
     * Returns the elapsed time of the last ping/pong cycle. If {@link org.bitcoinj.core.Peer#ping()} has never
     * been called or we did not hear back the "pong" message yet, returns {@link Long#MAX_VALUE}.
     */
    public long getLastPingTime() {
        lastPingTimesLock.lock();
        try {
            if (lastPingTimes == null)
                return Long.MAX_VALUE;
            return lastPingTimes[lastPingTimes.length - 1];
        } finally {
            lastPingTimesLock.unlock();
        }
    }

    /**
     * Returns a moving average of the last N ping/pong cycles. If {@link org.bitcoinj.core.Peer#ping()} has never
     * been called or we did not hear back the "pong" message yet, returns {@link Long#MAX_VALUE}. The moving average
     * window is 5 buckets.
     */
    public long getPingTime() {
        lastPingTimesLock.lock();
        try {
            if (lastPingTimes == null)
                return Long.MAX_VALUE;
            long sum = 0;
            for (long i : lastPingTimes) sum += i;
            return (long)((double) sum / lastPingTimes.length);
        } finally {
            lastPingTimesLock.unlock();
        }
    }

    private void processPing(Ping m) {
        if (m.hasNonce())
            sendMessage(new Pong(m.getNonce()));
    }

    protected void processPong(Pong m) {
        // Iterates over a snapshot of the list, so we can run unlocked here.
        for (PendingPing ping : pendingPings) {
            if (m.getNonce() == ping.nonce) {
                pendingPings.remove(ping);
                // This line may trigger an event listener that re-runs ping().
                ping.complete();
                return;
            }
        }
    }

    /**
     * Returns the difference between our best chain height and the peers, which can either be positive if we are
     * behind the peer, or negative if the peer is ahead of us.
     */
    public int getPeerBlockHeightDifference() {
        checkNotNull(blockChain, "No block chain configured");
        // Chain will overflow signed int blocks in ~41,000 years.
        int chainHeight = (int) getBestHeight();
        // chainHeight should not be zero/negative because we shouldn't have given the user a Peer that is to another
        // client-mode node, nor should it be unconnected. If that happens it means the user overrode us somewhere or
        // there is a bug in the peer management code.
        checkState(params.allowEmptyPeerChain() || chainHeight > 0, "Connected to peer with zero/negative chain height", chainHeight);
        return chainHeight - blockChain.getBestChainHeight();
    }

    private boolean isNotFoundMessageSupported() {
        return vPeerVersionMessage.clientVersion >= NotFoundMessage.MIN_PROTOCOL_VERSION;
    }

    /**
     * Returns true if this peer will try and download things it is sent in "inv" messages. Normally you only need
     * one peer to be downloading data. Defaults to true.
     */
    public boolean isDownloadData() {
        return vDownloadData;
    }

    /**
     * If set to false, the peer won't try and fetch blocks and transactions it hears about. Normally, only one
     * peer should download missing blocks. Defaults to true. Changing this value from false to true may trigger
     * a request to the remote peer for the contents of its memory pool, if Bloom filtering is active.
     */
    public void setDownloadData(boolean downloadData) {
        this.vDownloadData = downloadData;
    }

    /** Returns version data announced by the remote peer. */
    public VersionMessage getPeerVersionMessage() {
        return vPeerVersionMessage;
    }

    /** Returns version data we announce to our remote peers. */
    public VersionMessage getVersionMessage() {
        return versionMessage;
    }

    /**
     * @return the height of the best chain as claimed by peer: sum of its ver announcement and blocks announced since.
     */
    public long getBestHeight() {
        return vPeerVersionMessage.bestHeight + blocksAnnounced.get();
    }

    /**
     * The minimum P2P protocol version that is accepted. If the peer speaks a protocol version lower than this, it
     * will be disconnected.
     * @return true if the peer was disconnected as a result
     */
    public boolean setMinProtocolVersion(int minProtocolVersion) {
        this.vMinProtocolVersion = minProtocolVersion;
        VersionMessage ver = getPeerVersionMessage();
        if (ver != null && ver.clientVersion < minProtocolVersion) {
            log.warn("{}: Disconnecting due to new min protocol version {}, got: {}", this, minProtocolVersion, ver.clientVersion);
            close();
            return true;
        }
        return false;
    }

    /**
     * <p>Sets a Bloom filter on this connection. This will cause the given {@link BloomFilter} object to be sent to the
     * remote peer and if either a memory pool has been set using the constructor or the
     * vDownloadData property is true, a {@link MemoryPoolMessage} is sent as well to trigger downloading of any
     * pending transactions that may be relevant.</p>
     *
     * <p>The Peer does not automatically request filters from any wallets added using {@link Peer#addWallet(Wallet)}.
     * This is to allow callers to avoid redundantly recalculating the same filter repeatedly when using multiple peers
     * and multiple wallets together.</p>
     *
     * <p>Therefore, you should not use this method if your app uses a {@link PeerGroup}. It is called for you.</p>
     *
     * <p>If the remote peer doesn't support Bloom filtering, then this call is ignored. Once set you presently cannot
     * unset a filter, though the underlying p2p protocol does support it.</p>
     */
    public void setBloomFilter(BloomFilter filter) {
        setBloomFilter(filter, true);
    }

    /**
     * <p>Sets a Bloom filter on this connection. This will cause the given {@link BloomFilter} object to be sent to the
     * remote peer and if requested, a {@link MemoryPoolMessage} is sent as well to trigger downloading of any
     * pending transactions that may be relevant.</p>
     *
     * <p>The Peer does not automatically request filters from any wallets added using {@link Peer#addWallet(Wallet)}.
     * This is to allow callers to avoid redundantly recalculating the same filter repeatedly when using multiple peers
     * and multiple wallets together.</p>
     *
     * <p>Therefore, you should not use this method if your app uses a {@link PeerGroup}. It is called for you.</p>
     *
     * <p>If the remote peer doesn't support Bloom filtering, then this call is ignored. Once set you presently cannot
     * unset a filter, though the underlying p2p protocol does support it.</p>
     */
    public void setBloomFilter(BloomFilter filter, boolean andQueryMemPool) {
        checkNotNull(filter, "Clearing filters is not currently supported");
        final VersionMessage ver = vPeerVersionMessage;
        if (ver == null || !ver.isBloomFilteringSupported())
            return;
        vBloomFilter = filter;
        log.debug("{}: Sending Bloom filter{}", this, andQueryMemPool ? " and querying mempool" : "");
        sendMessage(filter);
        if (andQueryMemPool)
            sendMessage(new MemoryPoolMessage());
        maybeRestartChainDownload();
    }

    private void maybeRestartChainDownload() {
        lock.lock();
        try {
            if (awaitingFreshFilter == null)
                return;
            if (!vDownloadData) {
                // This branch should be harmless but I want to know how often it happens in reality.
                log.warn("Lost download peer status whilst awaiting fresh filter.");
                return;
            }
            // Ping/pong to wait for blocks that are still being streamed to us to finish being downloaded and
            // discarded.
            ping().addListener(new Runnable() {
                @Override
                public void run() {
                    lock.lock();
                    checkNotNull(awaitingFreshFilter);
                    GetDataMessage getdata = new GetDataMessage(params);
                    for (Sha256Hash hash : awaitingFreshFilter)
                        getdata.addFilteredBlock(hash);
                    awaitingFreshFilter = null;
                    lock.unlock();

                    log.info("Restarting chain download");
                    sendMessage(getdata);
                    // TODO: This bizarre ping-after-getdata hack probably isn't necessary.
                    // It's to ensure we know when the end of a filtered block stream of txns is, but we should just be
                    // able to match txns with the merkleblock. Ask Matt why it's written this way.
                    sendMessage(new Ping((long) (Math.random() * Long.MAX_VALUE)));
                }
            }, Threading.SAME_THREAD);
        } finally {
            lock.unlock();
        }
    }

    /**
     * Returns the last {@link BloomFilter} set by {@link Peer#setBloomFilter(BloomFilter)}. Bloom filters tell
     * the remote node what transactions to send us, in a compact manner.
     */
    public BloomFilter getBloomFilter() {
        return vBloomFilter;
    }

    /**
     * Sends a query to the remote peer asking for the unspent transaction outputs (UTXOs) for the given outpoints,
     * with the memory pool included. The result should be treated only as a hint: it's possible for the returned
     * outputs to be fictional and not exist in any transaction, and it's possible for them to be spent the moment
     * after the query returns. <b>Most peers do not support this request. You will need to connect to Bitcoin XT
     * peers if you want this to work.</b>
     *
     * @throws ProtocolException if this peer doesn't support the protocol.
     */
    public ListenableFuture<UTXOsMessage> getUTXOs(List<TransactionOutPoint> outPoints) {
        return getUTXOs(outPoints, true);
    }

    /**
     * Sends a query to the remote peer asking for the unspent transaction outputs (UTXOs) for the given outpoints.
     * The result should be treated only as a hint: it's possible for the returned outputs to be fictional and not
     * exist in any transaction, and it's possible for them to be spent the moment after the query returns.
     * <b>Most peers do not support this request. You will need to connect to Bitcoin XT peers if you want
     * this to work.</b>
     *
     * @param includeMempool If true (the default) the results take into account the contents of the memory pool too.
     * @throws ProtocolException if this peer doesn't support the protocol.
     */
    public ListenableFuture<UTXOsMessage> getUTXOs(List<TransactionOutPoint> outPoints, boolean includeMempool) {
        lock.lock();
        try {
            VersionMessage peerVer = getPeerVersionMessage();
            if (peerVer.clientVersion < GetUTXOsMessage.MIN_PROTOCOL_VERSION)
                throw new ProtocolException("Peer does not support getutxos protocol version");
            if ((peerVer.localServices & GetUTXOsMessage.SERVICE_FLAGS_REQUIRED) != GetUTXOsMessage.SERVICE_FLAGS_REQUIRED)
                throw new ProtocolException("Peer does not support getutxos protocol flag: find Bitcoin XT nodes.");
            SettableFuture<UTXOsMessage> future = SettableFuture.create();
            // Add to the list of in flight requests.
            if (getutxoFutures == null)
                getutxoFutures = new LinkedList<SettableFuture<UTXOsMessage>>();
            getutxoFutures.add(future);
            sendMessage(new GetUTXOsMessage(params, outPoints, includeMempool));
            return future;
        } finally {
            lock.unlock();
        }
    }

    /**
     * Returns true if this peer will use getdata/notfound messages to walk backwards through transaction dependencies
     * before handing the transaction off to the wallet. The wallet can do risk analysis on pending/recent transactions
     * to try and discover if a pending tx might be at risk of double spending.
     */
    public boolean isDownloadTxDependencies() {
        return vDownloadTxDependencyDepth > 0;
    }

    /**
     * Sets if this peer will use getdata/notfound messages to walk backwards through transaction dependencies
     * before handing the transaction off to the wallet. The wallet can do risk analysis on pending/recent transactions
     * to try and discover if a pending tx might be at risk of double spending.
     */
    public void setDownloadTxDependencies(boolean enable) {
        vDownloadTxDependencyDepth = enable ? Integer.MAX_VALUE : 0;
    }

    /**
     * Sets if this peer will use getdata/notfound messages to walk backwards through transaction dependencies
     * before handing the transaction off to the wallet. The wallet can do risk analysis on pending/recent transactions
     * to try and discover if a pending tx might be at risk of double spending.
     */
    public void setDownloadTxDependencies(int depth) {
        vDownloadTxDependencyDepth = depth;
    }

    //Dash Specific Code
    public void notifyLock(Transaction tx)
    {
        for(Wallet wallet : wallets)
        {
            if(wallet.isTransactionRelevant(tx)){
                wallet.receiveLock(tx);
            }
        }
    }
    ArrayList<String> vecRequestsFulfilled = new ArrayList<String>();

    boolean hasFulfilledRequest(String strRequest)
    {
        //BOOST_FOREACH(std::string& type, vecRequestsFulfilled)
        for(String type: vecRequestsFulfilled)
        {
            if(type.equals(strRequest)) return true;
        }
        return false;
    }

    void clearFulfilledRequest(String strRequest)
    {
        //std::vector<std::string>::iterator it = vecRequestsFulfilled.begin();
        Iterator<String> it = vecRequestsFulfilled.iterator();
        while(it.hasNext()){
            if(it.next().equals(strRequest)) {
                it.remove();
                return;
            }
        }
    }

    void fulfilledRequest(String strRequest)
    {
        if(hasFulfilledRequest(strRequest)) return;
        vecRequestsFulfilled.add(strRequest);
    }

    boolean fDarkSendMaster = false;
    public boolean isDarkSendMaster() { return fDarkSendMaster; }

    int masternodeListCount = -1;
    public int getMasternodeListCount() { return masternodeListCount; }
    public void setMasternodeListCount(int count) { masternodeListCount = count; }
}<|MERGE_RESOLUTION|>--- conflicted
+++ resolved
@@ -16,11 +16,10 @@
 
 package org.bitcoinj.core;
 
+import com.google.common.base.Function;
 import com.google.common.base.Objects;
-<<<<<<< HEAD
 import com.google.common.base.Preconditions;
 import com.google.common.base.Throwables;
-=======
 import org.bitcoinj.core.listeners.*;
 import org.bitcoinj.net.StreamConnection;
 import org.bitcoinj.store.BlockStore;
@@ -29,7 +28,6 @@
 import org.bitcoinj.utils.Threading;
 import org.bitcoinj.wallet.Wallet;
 
->>>>>>> 4c047761
 import com.google.common.collect.Lists;
 import com.google.common.util.concurrent.FutureCallback;
 import com.google.common.util.concurrent.Futures;
@@ -1228,7 +1226,6 @@
         }
     }
 
-<<<<<<< HEAD
     //added for dash
     boolean alreadyHave(InventoryItem inv)
     {
@@ -1286,10 +1283,7 @@
         return true;
     }
 
-    private void processInv(InventoryMessage inv) {
-=======
     protected void processInv(InventoryMessage inv) {
->>>>>>> 4c047761
         List<InventoryItem> items = inv.getItems();
 
         // Separate out the blocks and transactions, we'll handle them differently
