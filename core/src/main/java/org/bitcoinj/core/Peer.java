--- conflicted
+++ resolved
@@ -16,17 +16,12 @@
 
 package org.bitcoinj.core;
 
-<<<<<<< HEAD
-import com.google.common.base.Objects;
-import com.google.common.base.Preconditions;
-=======
 import com.google.common.base.*;
 import com.google.common.base.Objects;
 import org.bitcoinj.store.BlockStore;
 import org.bitcoinj.store.BlockStoreException;
 import org.bitcoinj.utils.ListenerRegistration;
 import org.bitcoinj.utils.Threading;
->>>>>>> a58c7a0d
 import com.google.common.collect.Lists;
 import com.google.common.util.concurrent.FutureCallback;
 import com.google.common.util.concurrent.Futures;
@@ -411,22 +406,9 @@
                 close();
             }
         } else if (m instanceof UTXOsMessage) {
-<<<<<<< HEAD
-            if (utxosFuture != null) {
-                SettableFuture<UTXOsMessage> future = utxosFuture;
-                utxosFuture = null;
-                future.set((UTXOsMessage) m);
-            }
-        } else if(m instanceof DarkSendElectionEntryPingMessage) {
-            // do nothing
-        } else if(m instanceof ConsensusVote) {
-            //Leave Deactivated for now:  //TODO: activate later
-            //processTransactionLockRequestVote((ConsensusVote)m);
-=======
             processUTXOMessage((UTXOsMessage) m);
         } else if (m instanceof RejectMessage) {
             log.error("{} {}: Received {}", this, getPeerVersionMessage().subVer, m);
->>>>>>> a58c7a0d
         } else {
             log.warn("{}: Received unhandled message: {}", this, m);
         }
@@ -632,13 +614,7 @@
         }
     }
 
-<<<<<<< HEAD
-
-
-    private void processTransaction(Transaction tx) throws VerificationException {
-=======
     private void processTransaction(final Transaction tx) throws VerificationException {
->>>>>>> a58c7a0d
         // Check a few basic syntax issues to ensure the received TX isn't nonsense.
         tx.verify();
         lock.lock();
@@ -753,11 +729,11 @@
             }
 
             int blockHeight = instantx.createNewLock(tx);
-
-            if (memoryPool != null) {
+            //TODO: replace with processTransaction
+            /*if (memoryPool != null) {
                 //We may get back a different transaction object.
                 tx = (TransactionLockRequest)memoryPool.seen(tx, getAddress());
-            }
+            }*/
             fTx = tx;
             // Label the transaction as coming in from the P2P network (as opposed to being created by us, direct import,
             // etc). This helps the wallet decide how to risk analyze it later.
@@ -1387,27 +1363,26 @@
         it = instantxLockRequests.iterator();
         while (it.hasNext()) {
             InventoryItem item = it.next();
-            if (memoryPool == null) {
-                if (downloadData) {
-                    // If there's no memory pool only download transactions if we're configured to.
-                    getdata.addItem(item);
-                }
+            // Only download the transaction if we are the first peer that saw it be advertised. Other peers will also
+            // see it be advertised in inv packets asynchronously, they co-ordinate via the memory pool. We could
+            // potentially download transactions faster by always asking every peer for a tx when advertised, as remote
+            // peers run at different speeds. However to conserve bandwidth on mobile devices we try to only download a
+            // transaction once. This means we can miss broadcasts if the peer disconnects between sending us an inv and
+            // sending us the transaction: currently we'll never try to re-fetch after a timeout.
+            //
+            // The line below can trigger confidence listeners.
+            TransactionConfidence conf = context.getConfidenceTable().seen(item.hash, this.getAddress());
+            if (conf.numBroadcastPeers() > 1) {
+                // Some other peer already announced this so don't download.
+                it.remove();
+            } else if (conf.getSource().equals(TransactionConfidence.Source.SELF)) {
+                // We created this transaction ourselves, so don't download.
+                it.remove();
             } else {
-                // Only download the transaction if we are the first peer that saw it be advertised. Other peers will also
-                // see it be advertised in inv packets asynchronously, they co-ordinate via the memory pool. We could
-                // potentially download transactions faster by always asking every peer for a tx when advertised, as remote
-                // peers run at different speeds. However to conserve bandwidth on mobile devices we try to only download a
-                // transaction once. This means we can miss broadcasts if the peer disconnects between sending us an inv and
-                // sending us the transaction: currently we'll never try to re-fetch after a timeout.
-                //if (memoryPool.maybeWasSeen(item.hash)) {
-                    // Some other peer already announced this so don't download.
-                //    it.remove();
-                //} else {
-                    log.debug("{}: getdata on tx {}", getAddress(), item.hash);
-                    getdata.addItem(item);
-                //}
-                // This can trigger transaction confidence listeners.
-                memoryPool.seen(item.hash, this.getAddress());
+                log.debug("{}: getdata on tx {}", getAddress(), item.hash);
+                getdata.addItem(item);
+                // Register with the garbage collector that we care about the confidence data for a while.
+                pendingTxDownloads.add(conf);
             }
         }
 
