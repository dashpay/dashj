/*
 * Copyright 2011 Google Inc.
 *
 * Licensed under the Apache License, Version 2.0 (the "License");
 * you may not use this file except in compliance with the License.
 * You may obtain a copy of the License at
 *
 *    http://www.apache.org/licenses/LICENSE-2.0
 *
 * Unless required by applicable law or agreed to in writing, software
 * distributed under the License is distributed on an "AS IS" BASIS,
 * WITHOUT WARRANTIES OR CONDITIONS OF ANY KIND, either express or implied.
 * See the License for the specific language governing permissions and
 * limitations under the License.
 */

package org.bitcoinj.core;

import com.google.common.base.Objects;
import javax.annotation.Nullable;
import java.io.IOException;
import java.io.OutputStream;
import java.net.InetAddress;
import java.net.UnknownHostException;
import java.util.Locale;

/**
 * <p>A VersionMessage holds information exchanged during connection setup with another peer. Most of the fields are not
 * particularly interesting. The subVer field, since BIP 14, acts as a User-Agent string would. You can and should 
 * append to or change the subVer for your own software so other implementations can identify it, and you can look at
 * the subVer field received from other nodes to see what they are running.</p>
 *
 * <p>After creating yourself a VersionMessage, you can pass it to {@link PeerGroup#setVersionMessage(VersionMessage)}
 * to ensure it will be used for each new connection.</p>
 * 
 * <p>Instances of this class are not safe for use by multiple threads.</p>
 */
public class VersionMessage extends Message {

    /** A service bit that denotes whether the peer has a copy of the block chain or not. */
    public static final int NODE_NETWORK = 1 << 0;
    /** A service bit that denotes whether the peer supports the getutxos message or not. */
    public static final int NODE_GETUTXOS = 1 << 1;
    /** A service bit used by Bitcoin-ABC to announce Bitcoin Cash nodes. */
    public static final int NODE_BITCOIN_CASH = 1 << 5;

    /**
     * The version number of the protocol spoken.
     */
    public int clientVersion;
    /**
     * Flags defining what optional services are supported.
     */
    public long localServices;
    /**
     * What the other side believes the current time to be, in seconds.
     */
    public long time;
    /**
     * What the other side believes the address of this program is. Not used.
     */
    public PeerAddress myAddr;
    /**
     * What the other side believes their own address is. Not used.
     */
    public PeerAddress theirAddr;
    /**
     * User-Agent as defined in <a href="https://github.com/bitcoin/bips/blob/master/bip-0014.mediawiki">BIP 14</a>.
     * Bitcoin Core sets it to something like "/Satoshi:0.9.1/".
     */
    public String subVer;
    /**
     * How many blocks are in the chain, according to the other side.
     */
    public long bestHeight;
    /**
     * Whether or not to relay tx invs before a filter is received.
     * See <a href="https://github.com/bitcoin/bips/blob/master/bip-0037.mediawiki#extensions-to-existing-messages">BIP 37</a>.
     */
    public boolean relayTxesBeforeFilter;

    /** The version of this library release, as a string. */
<<<<<<< HEAD

    public static final String BITCOINJ_VERSION = "0.14.4.7";

=======
    public static final String BITCOINJ_VERSION = "0.14.7";
>>>>>>> b131cc77
    /** The value that is prepended to the subVer field of this application. */
    public static final String LIBRARY_SUBVER = "/"+CoinDefinition.coinName+"J:" + BITCOINJ_VERSION + "/";


    public VersionMessage(NetworkParameters params, byte[] payload) throws ProtocolException {
        super(params, payload, 0);
    }

    // It doesn't really make sense to ever lazily parse a version message or to retain the backing bytes.
    // If you're receiving this on the wire you need to check the protocol version and it will never need to be sent
    // back down the wire.
    
    public VersionMessage(NetworkParameters params, int newBestHeight) {
        super(params);
        clientVersion = params.getProtocolVersionNum(NetworkParameters.ProtocolVersion.CURRENT);
        localServices = 0;
        time = System.currentTimeMillis() / 1000;
        // Note that the Bitcoin Core doesn't do anything with these, and finding out your own external IP address
        // is kind of tricky anyway, so we just put nonsense here for now.
        try {
            // We hard-code the IPv4 localhost address here rather than use InetAddress.getLocalHost() because some
            // mobile phones have broken localhost DNS entries, also, this is faster.
            final byte[] localhost = { 127, 0, 0, 1 };
            myAddr = new PeerAddress(InetAddress.getByAddress(localhost), params.getPort(), 0);
            theirAddr = new PeerAddress(InetAddress.getByAddress(localhost), params.getPort(), 0);
        } catch (UnknownHostException e) {
            throw new RuntimeException(e);  // Cannot happen (illegal IP length).
        }
        subVer = LIBRARY_SUBVER;
        bestHeight = newBestHeight;
        relayTxesBeforeFilter = true;

        length = 85;
        if (protocolVersion > 31402)
            length += 8;
        length += VarInt.sizeOf(subVer.length()) + subVer.length();
    }

    @Override
    protected void parse() throws ProtocolException {
        clientVersion = (int) readUint32();
        localServices = readUint64().longValue();
        time = readUint64().longValue();
        myAddr = new PeerAddress(params, payload, cursor, 0);
        cursor += myAddr.getMessageSize();
        theirAddr = new PeerAddress(params, payload, cursor, 0);
        cursor += theirAddr.getMessageSize();
        // uint64 localHostNonce  (random data)
        // We don't care about the localhost nonce. It's used to detect connecting back to yourself in cases where
        // there are NATs and proxies in the way. However we don't listen for inbound connections so it's irrelevant.
        readUint64();
        try {
            // Initialize default values for flags which may not be sent by old nodes
            subVer = "";
            bestHeight = 0;
            relayTxesBeforeFilter = true;
            if (!hasMoreBytes())
                return;
            //   string subVer  (currently "")
            subVer = readStr();
            if (!hasMoreBytes())
                return;
            //   int bestHeight (size of known block chain).
            bestHeight = readUint32();
            if (!hasMoreBytes())
                return;
            relayTxesBeforeFilter = readBytes(1)[0] != 0;
        } finally {
            length = cursor - offset;
        }
    }

    @Override
    public void bitcoinSerializeToStream(OutputStream buf) throws IOException {
        Utils.uint32ToByteStreamLE(clientVersion, buf);
        Utils.uint32ToByteStreamLE(localServices, buf);
        Utils.uint32ToByteStreamLE(localServices >> 32, buf);
        Utils.uint32ToByteStreamLE(time, buf);
        Utils.uint32ToByteStreamLE(time >> 32, buf);
        try {
            // My address.
            myAddr.bitcoinSerialize(buf);
            // Their address.
            theirAddr.bitcoinSerialize(buf);
        } catch (UnknownHostException e) {
            throw new RuntimeException(e);  // Can't happen.
        } catch (IOException e) {
            throw new RuntimeException(e);  // Can't happen.
        }
        // Next up is the "local host nonce", this is to detect the case of connecting
        // back to yourself. We don't care about this as we won't be accepting inbound 
        // connections.
        Utils.uint32ToByteStreamLE(0, buf);
        Utils.uint32ToByteStreamLE(0, buf);
        // Now comes subVer.
        byte[] subVerBytes = subVer.getBytes("UTF-8");
        buf.write(new VarInt(subVerBytes.length).encode());
        buf.write(subVerBytes);
        // Size of known block chain.
        Utils.uint32ToByteStreamLE(bestHeight, buf);
        buf.write(relayTxesBeforeFilter ? 1 : 0);
    }

    /**
     * Returns true if the version message indicates the sender has a full copy of the block chain,
     * or if it's running in client mode (only has the headers).
     */
    public boolean hasBlockChain() {
        return (localServices & NODE_NETWORK) == NODE_NETWORK;
    }

    @Override
    public boolean equals(Object o) {
        if (this == o) return true;
        if (o == null || getClass() != o.getClass()) return false;
        VersionMessage other = (VersionMessage) o;
        return other.bestHeight == bestHeight &&
                other.clientVersion == clientVersion &&
                other.localServices == localServices &&
                other.time == time &&
                other.subVer.equals(subVer) &&
                other.myAddr.equals(myAddr) &&
                other.theirAddr.equals(theirAddr) &&
                other.relayTxesBeforeFilter == relayTxesBeforeFilter;
    }

    @Override
    public int hashCode() {
        return Objects.hashCode(bestHeight, clientVersion, localServices,
            time, subVer, myAddr, theirAddr, relayTxesBeforeFilter);
    }

    @Override
    public String toString() {
        StringBuilder stringBuilder = new StringBuilder();
        stringBuilder.append("\n");
        stringBuilder.append("client version: ").append(clientVersion).append("\n");
        stringBuilder.append("local services: ").append(localServices).append("\n");
        stringBuilder.append("time:           ").append(time).append("\n");
        stringBuilder.append("my addr:        ").append(myAddr).append("\n");
        stringBuilder.append("their addr:     ").append(theirAddr).append("\n");
        stringBuilder.append("sub version:    ").append(subVer).append("\n");
        stringBuilder.append("best height:    ").append(bestHeight).append("\n");
        stringBuilder.append("delay tx relay: ").append(!relayTxesBeforeFilter).append("\n");
        return stringBuilder.toString();
    }

    public VersionMessage duplicate() {
        VersionMessage v = new VersionMessage(params, (int) bestHeight);
        v.clientVersion = clientVersion;
        v.localServices = localServices;
        v.time = time;
        v.myAddr = myAddr;
        v.theirAddr = theirAddr;
        v.subVer = subVer;
        v.relayTxesBeforeFilter = relayTxesBeforeFilter;
        return v;
    }

    /**
     * Appends the given user-agent information to the subVer field. The subVer is composed of a series of
     * name:version pairs separated by slashes in the form of a path. For example a typical subVer field for bitcoinj
     * users might look like "/bitcoinj:0.13/MultiBit:1.2/" where libraries come further to the left.<p>
     *
     * There can be as many components as you feel a need for, and the version string can be anything, but it is
     * recommended to use A.B.C where A = major, B = minor and C = revision for software releases, and dates for
     * auto-generated source repository snapshots. A valid subVer begins and ends with a slash, therefore name
     * and version are not allowed to contain such characters. <p>
     *
     * Anything put in the "comments" field will appear in brackets and may be used for platform info, or anything
     * else. For example, calling <tt>appendToSubVer("MultiBit", "1.0", "Windows")</tt> will result in a subVer being
     * set of "/bitcoinj:1.0/MultiBit:1.0(Windows)/". Therefore the / ( and ) characters are reserved in all these
     * components. If you don't want to add a comment (recommended), pass null.<p>
     *
     * See <a href="https://github.com/bitcoin/bips/blob/master/bip-0014.mediawiki">BIP 14</a> for more information.
     *
     * @param comments Optional (can be null) platform or other node specific information.
     * @throws IllegalArgumentException if name, version or comments contains invalid characters.
     */
    public void appendToSubVer(String name, String version, @Nullable String comments) {
        checkSubVerComponent(name);
        checkSubVerComponent(version);
        if (comments != null) {
            checkSubVerComponent(comments);
            subVer = subVer.concat(String.format(Locale.US, "%s:%s(%s)/", name, version, comments));
        } else {
            subVer = subVer.concat(String.format(Locale.US, "%s:%s/", name, version));
        }
    }

    private static void checkSubVerComponent(String component) {
        if (component.contains("/") || component.contains("(") || component.contains(")"))
            throw new IllegalArgumentException("name contains invalid characters");
    }

    /**
     * Returns true if the clientVersion field is >= Pong.MIN_PROTOCOL_VERSION. If it is then ping() is usable.
     */
    public boolean isPingPongSupported() {
        return clientVersion >= params.getProtocolVersionNum(NetworkParameters.ProtocolVersion.PONG);
    }

    /**
     * Returns true if the clientVersion field is >= FilteredBlock.MIN_PROTOCOL_VERSION. If it is then Bloom filtering
     * is available and the memory pool of the remote peer will be queried when the downloadData property is true.
     */
    public boolean isBloomFilteringSupported() {
        return clientVersion >= params.getProtocolVersionNum(NetworkParameters.ProtocolVersion.BLOOM_FILTER);
    }

    /** Returns true if the protocol version and service bits both indicate support for the getutxos message. */
    public boolean isGetUTXOsSupported() {
        return clientVersion >= GetUTXOsMessage.MIN_PROTOCOL_VERSION &&
                (localServices & NODE_GETUTXOS) == NODE_GETUTXOS;
    }
}<|MERGE_RESOLUTION|>--- conflicted
+++ resolved
@@ -80,13 +80,7 @@
     public boolean relayTxesBeforeFilter;
 
     /** The version of this library release, as a string. */
-<<<<<<< HEAD
-
-    public static final String BITCOINJ_VERSION = "0.14.4.7";
-
-=======
     public static final String BITCOINJ_VERSION = "0.14.7";
->>>>>>> b131cc77
     /** The value that is prepended to the subVer field of this application. */
     public static final String LIBRARY_SUBVER = "/"+CoinDefinition.coinName+"J:" + BITCOINJ_VERSION + "/";
 
