package org.bitcoinj.core;

import java.math.BigInteger;
import java.util.Map;

/**
 * Created with IntelliJ IDEA.
 * User: Hash Engineering Solutions
 * Date: 5/3/14
 * To change this template use File | Settings | File Templates.
 */
public class CoinDefinition {


    public static final String coinName = "Dash";
    public static final String coinTicker = "DASH";
    public static final String coinURIScheme = "dash";
    public static final String cryptsyMarketId = "155";
    public static final String cryptsyMarketCurrency = "BTC";
    public static final String PATTERN_PRIVATE_KEY_START_UNCOMPRESSED = "[7]";
    public static final String PATTERN_PRIVATE_KEY_START_COMPRESSED = "[X]";

    public enum CoinPrecision {
        Coins,
        Millicoins,
    }
    public static final CoinPrecision coinPrecision = CoinPrecision.Coins;

    public static final String UNSPENT_API_URL = "https://chainz.cryptoid.info/dash/api.dws?q=unspent";
    public enum UnspentAPIType {
        BitEasy,
        Blockr,
        Abe,
        Cryptoid,
    };
    public static final UnspentAPIType UnspentAPI = UnspentAPIType.Cryptoid;

    public static final String BLOCKEXPLORER_BASE_URL_PROD = "http://explorer.dash.org/";    //blockr.io
    public static final String BLOCKEXPLORER_ADDRESS_PATH = "address/";             //blockr.io path
    public static final String BLOCKEXPLORER_TRANSACTION_PATH = "tx/";              //blockr.io path
    public static final String BLOCKEXPLORER_BLOCK_PATH = "block/";                 //blockr.io path
    public static final String BLOCKEXPLORER_BASE_URL_TEST = "http://test.explorer.dash.org/";

    public static final String DONATION_ADDRESS = "Xdeh9YTLNtci5zSL4DDayRSVTLf299n9jv";  //Hash Engineering donation DASH address

    enum CoinHash {
        SHA256,
        scrypt,
        x11
    };
    public static final CoinHash coinPOWHash = CoinHash.x11;

    public static boolean checkpointFileSupport = true;

    public static final int TARGET_TIMESPAN = (int)(24 * 60 * 60);  // 24 hours per difficulty cycle, on average.
    public static final int TARGET_SPACING = (int)(2.5 * 60);  // 2.5 minutes seconds per block.
    public static final int INTERVAL = TARGET_TIMESPAN / TARGET_SPACING;  //36 blocks

    public static final int getInterval(int height, boolean testNet) {
            return INTERVAL;      //108
    }
    public static final int getIntervalCheckpoints() {
            return INTERVAL;

    }
    public static final int getTargetTimespan(int height, boolean testNet) {
            return TARGET_TIMESPAN;    //72 min
    }

    public static int spendableCoinbaseDepth = 100; //main.h: static const int COINBASE_MATURITY
    public static final long MAX_COINS = 22000000;                 //main.h:  MAX_MONEY


    public static final long DEFAULT_MIN_TX_FEE = 10000;   // MIN_TX_FEE
    public static final long DUST_LIMIT = 30000; //main.h CTransaction::GetMinFee        0.01 coins
    public static final long INSTANTX_FEE = 100000; //0.001 DASH (updated for 12.1)
    public static final boolean feeCanBeRaised = false;

    //
    // Dash 0.12
    //
    public static final int PROTOCOL_VERSION = 70206;          //version.h PROTOCOL_VERSION
    public static final int MIN_PROTOCOL_VERSION = 70206;        //version.h MIN_PROTO_VERSION

    public static final int BLOCK_CURRENTVERSION = 2;   //CBlock::CURRENT_VERSION
    public static final int MAX_BLOCK_SIZE = 1 * 1000 * 1000;


    public static final boolean supportsBloomFiltering = true; //Requires PROTOCOL_VERSION 70000 in the client

    public static final int Port    = 9999;       //protocol.h GetDefaultPort(testnet=false)
    public static final int TestPort = 19999;     //protocol.h GetDefaultPort(testnet=true)

    //
    //  Production
    //
    public static final int AddressHeader = 76;             //base58.h CBitcoinAddress::PUBKEY_ADDRESS
    public static final int p2shHeader = 16;             //base58.h CBitcoinAddress::SCRIPT_ADDRESS
    public static final int dumpedPrivateKeyHeader = 128;   //common to all coins
    public static final long oldPacketMagic = 0xfbc0b6db;      //0xfb, 0xc0, 0xb6, 0xdb
    public static final long PacketMagic = 0xbf0c6bbd;

    //Genesis Block Information from main.cpp: LoadBlockIndex
    static public long genesisBlockDifficultyTarget = (0x1e0ffff0L);         //main.cpp: LoadBlockIndex
    static public long genesisBlockTime = 1390095618L;                       //main.cpp: LoadBlockIndex
    static public long genesisBlockNonce = (28917698);                         //main.cpp: LoadBlockIndex
    static public String genesisHash = "00000ffd590b1485b3caadc19b22e6379c733355108f107a430458cdf3407ab6"; //main.cpp: hashGenesisBlock
    static public String genesisMerkleRoot = "e0028eb9648db56b1ac77cf090b99048a8007e2bb64b68f092c03c7f56a662c7";
    static public int genesisBlockValue = 50;                                                              //main.cpp: LoadBlockIndex
    //taken from the raw data of the block explorer
    static public String genesisTxInBytes = "04ffff001d01044c5957697265642030392f4a616e2f3230313420546865204772616e64204578706572696d656e7420476f6573204c6976653a204f76657273746f636b2e636f6d204973204e6f7720416363657074696e6720426974636f696e73";   //"limecoin se convertira en una de las monedas mas segura del mercado, checa nuestros avances"
    static public String genesisTxOutBytes = "040184710fa689ad5023690c80f3a49c8f13f8d45b8c857fbcbc8bc4a8e4d3eb4b10f4d4604fa08dce601aaf0f470216fe1b51850b4acf21b179c45070ac7b03a9";

    //net.cpp strDNSSeed
    static public String[] dnsSeeds = new String[] {
            "dnsseed.masternode.io",
            "dnsseed.dashpay.io",
            "dnsseed.dash.org",
            "dnsseed.dashdot.io"
    };

<<<<<<< HEAD
    public static int minBroadcastConnections = 3;   //0 for default; Using 3 like BreadWallet.
=======
    public static int minBroadcastConnections = 3;   //0 for default; we need more peers.
>>>>>>> 9174694e

    //
    // TestNet - DASH
    //
    public static final boolean supportsTestNet = true;
    public static final int testnetAddressHeader = 140;             //base58.h CBitcoinAddress::PUBKEY_ADDRESS_TEST
    public static final int testnetp2shHeader = 19;             //base58.h CBitcoinAddress::SCRIPT_ADDRESS_TEST
    public static final long testnetPacketMagic = 0xcee2caff;      //
    public static final String testnetGenesisHash = "00000bafbc94add76cb75e2ec92894837288a481e5c005f6563d91623bf8bc2c";
    static public long testnetGenesisBlockDifficultyTarget = (0x1e0ffff0L);         //main.cpp: LoadBlockIndex
    static public long testnetGenesisBlockTime = 1390666206L;                       //main.cpp: LoadBlockIndex
    static public long testnetGenesisBlockNonce = (3861367235L);                         //main.cpp: LoadBlockIndex





    //main.cpp GetBlockValue(height, fee)
    public static final Coin GetBlockReward(int height)
    {
        int COIN = 1;
        Coin nSubsidy = Coin.valueOf(100, 0);
        if (height == 1)
            nSubsidy = Coin.valueOf(420000, 0);
        return nSubsidy;
    }

    public static int subsidyDecreaseBlockCount = 4730400;     //main.cpp GetBlockValue(height, fee)

    public static BigInteger proofOfWorkLimit = Utils.decodeCompactBits(0x1e0fffffL);  //main.cpp bnProofOfWorkLimit (~uint256(0) >> 20); // digitalcoin: starting difficulty is 1 / 2^12

    static public String[] testnetDnsSeeds = new String[] {
            "testnet-seed.dashdot.io",
            "test.dnsseed.masternode.io",
    };
    //from main.h: CAlert::CheckSignature
    public static final String SATOSHI_KEY = "048240a8748a80a286b270ba126705ced4f2ce5a7847b3610ea3c06513150dade2a8512ed5ea86320824683fc0818f0ac019214973e677acd1244f6d0571fc5103";
    public static final String TESTNET_SATOSHI_KEY = "04517d8a699cb43d3938d7b24faaff7cda448ca4ea267723ba614784de661949bf632d6304316b244646dea079735b9a6fc4af804efb4752075b9fe2245e14e412";

    /** The string returned by getId() for the main, production network where people trade things. */
    public static final String ID_MAINNET = "org.darkcoin.production";
    /** The string returned by getId() for the testnet. */
    public static final String ID_TESTNET = "org.darkcoin.test";
    /** Unit test network. */
    public static final String ID_UNITTESTNET = "com.google.darkcoin.unittest";

    //checkpoints.cpp Checkpoints::mapCheckpoints
    public static void initCheckpoints(Map<Integer, Sha256Hash> checkpoints)
    {

        checkpoints.put(  1500, Sha256Hash.wrap("000000aaf0300f59f49bc3e970bad15c11f961fe2347accffff19d96ec9778e3"));
        checkpoints.put(  4991, Sha256Hash.wrap("000000003b01809551952460744d5dbb8fcbd6cbae3c220267bf7fa43f837367"));
        checkpoints.put(  9918, Sha256Hash.wrap("00000000213e229f332c0ffbe34defdaa9e74de87f2d8d1f01af8d121c3c170b"));
        checkpoints.put( 16912, Sha256Hash.wrap("00000000075c0d10371d55a60634da70f197548dbbfa4123e12abfcbc5738af9"));
        checkpoints.put( 23912, Sha256Hash.wrap("0000000000335eac6703f3b1732ec8b2f89c3ba3a7889e5767b090556bb9a276"));
        checkpoints.put( 35457, Sha256Hash.wrap("0000000000b0ae211be59b048df14820475ad0dd53b9ff83b010f71a77342d9f"));
        checkpoints.put( 45479, Sha256Hash.wrap("000000000063d411655d590590e16960f15ceea4257122ac430c6fbe39fbf02d"));
        checkpoints.put( 55895, Sha256Hash.wrap("0000000000ae4c53a43639a4ca027282f69da9c67ba951768a20415b6439a2d7"));
        checkpoints.put( 68899, Sha256Hash.wrap("0000000000194ab4d3d9eeb1f2f792f21bb39ff767cb547fe977640f969d77b7"));
        checkpoints.put( 74619, Sha256Hash.wrap("000000000011d28f38f05d01650a502cc3f4d0e793fbc26e2a2ca71f07dc3842"));
        checkpoints.put( 75095, Sha256Hash.wrap("0000000000193d12f6ad352a9996ee58ef8bdc4946818a5fec5ce99c11b87f0d"));
        checkpoints.put( 88805, Sha256Hash.wrap("00000000001392f1652e9bf45cd8bc79dc60fe935277cd11538565b4a94fa85f"));
        checkpoints.put( 90544, Sha256Hash.wrap("000000000001b284b79a44a95215d7e6cf9e22cd4f9b562f2cc796e941e0e411"));
    }

    //Unit Test Information
    public static final String UNITTEST_ADDRESS = "XgxQxd6B8iYgEEryemnJrpvoWZ3149MCkK";
    public static final String UNITTEST_ADDRESS_PRIVATE_KEY = "XDtvHyDHk4S3WJvwjxSANCpZiLLkKzoDnjrcRhca2iLQRtGEz1JZ";

}<|MERGE_RESOLUTION|>--- conflicted
+++ resolved
@@ -119,11 +119,7 @@
             "dnsseed.dashdot.io"
     };
 
-<<<<<<< HEAD
-    public static int minBroadcastConnections = 3;   //0 for default; Using 3 like BreadWallet.
-=======
-    public static int minBroadcastConnections = 3;   //0 for default; we need more peers.
->>>>>>> 9174694e
+    public static int minBroadcastConnections = 0;   //0 for default; Using 3 like BreadWallet.
 
     //
     // TestNet - DASH
