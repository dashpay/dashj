/*
 * Copyright 2011 Google Inc.
 * Copyright 2014 Andreas Schildbach
 *
 * Licensed under the Apache License, Version 2.0 (the "License");
 * you may not use this file except in compliance with the License.
 * You may obtain a copy of the License at
 *
 *    http://www.apache.org/licenses/LICENSE-2.0
 *
 * Unless required by applicable law or agreed to in writing, software
 * distributed under the License is distributed on an "AS IS" BASIS,
 * WITHOUT WARRANTIES OR CONDITIONS OF ANY KIND, either express or implied.
 * See the License for the specific language governing permissions and
 * limitations under the License.
 */

package org.bitcoinj.core;

import com.google.common.collect.*;
import com.google.common.util.concurrent.*;
import org.bitcoinj.utils.*;
import org.bitcoinj.wallet.Wallet;

import javax.annotation.*;
import java.util.*;
import java.util.concurrent.*;

import static com.google.common.base.Preconditions.checkNotNull;
import static com.google.common.base.Preconditions.checkState;

// TODO: Modify the getDepthInBlocks method to require the chain height to be specified, in preparation for ceasing to touch every tx on every block.

/**
 * <p>A TransactionConfidence object tracks data you can use to make a confidence decision about a transaction.
 * It also contains some pre-canned rules for common scenarios: if you aren't really sure what level of confidence
 * you need, these should prove useful. You can get a confidence object using {@link Transaction#getConfidence()}.
 * They cannot be constructed directly.</p>
 *
 * <p>Confidence in a transaction can come in multiple ways:</p>
 *
 * <ul>
 * <li>Because you created it yourself and only you have the necessary keys.</li>
 * <li>Receiving it from a fully validating peer you know is trustworthy, for instance, because it's run by yourself.</li>
 * <li>Receiving it from a peer on the network you randomly chose. If your network connection is not being
 *     intercepted, you have a pretty good chance of connecting to a node that is following the rules.</li>
 * <li>Receiving it from multiple peers on the network. If your network connection is not being intercepted,
 *     hearing about a transaction from multiple peers indicates the network has accepted the transaction and
 *     thus miners likely have too (miners have the final say in whether a transaction becomes valid or not).</li>
 * <li>Seeing the transaction appear appear in a block on the main chain. Your confidence increases as the transaction
 *     becomes further buried under work. Work can be measured either in blocks (roughly, units of time), or
 *     amount of work done.</li>
 * </ul>
 *
 * <p>Alternatively, you may know that the transaction is "dead", that is, one or more of its inputs have
 * been double spent and will never confirm unless there is another re-org.</p>
 *
 * <p>TransactionConfidence is updated via the {@link org.bitcoinj.core.TransactionConfidence#incrementDepthInBlocks()}
 * method to ensure the block depth is up to date.</p>
 * To make a copy that won't be changed, use {@link org.bitcoinj.core.TransactionConfidence#duplicate()}.
 */
public class TransactionConfidence {

    /**
     * The peers that have announced the transaction to us. Network nodes don't have stable identities, so we use
     * IP address as an approximation. It's obviously vulnerable to being gamed if we allow arbitrary people to connect
     * to us, so only peers we explicitly connected to should go here.
     */
    private CopyOnWriteArrayList<PeerAddress> broadcastBy;
    /** The time the transaction was last announced to us. */
    private Date lastBroadcastedAt;
    /** The Transaction that this confidence object is associated with. */
    private final Sha256Hash hash;
    // Lazily created listeners array.
    private CopyOnWriteArrayList<ListenerRegistration<Listener>> listeners;

    // The depth of the transaction on the best chain in blocks. An unconfirmed block has depth 0.
    private int depth;

    /** Describes the state of the transaction in general terms. Properties can be read to learn specifics. */
    public enum ConfidenceType {
        /** If BUILDING, then the transaction is included in the best chain and your confidence in it is increasing. */
        BUILDING(1),

        /**
         * If PENDING, then the transaction is unconfirmed and should be included shortly, as long as it is being
         * announced and is considered valid by the network. A pending transaction will be announced if the containing
         * wallet has been attached to a live {@link PeerGroup} using {@link PeerGroup#addWallet(Wallet)}.
         * You can estimate how likely the transaction is to be included by connecting to a bunch of nodes then measuring
         * how many announce it, using {@link org.bitcoinj.core.TransactionConfidence#numBroadcastPeers()}.
         * Or if you saw it from a trusted peer, you can assume it's valid and will get mined sooner or later as well.
         */
        PENDING(2),

        /**
         * If DEAD, then it means the transaction won't confirm unless there is another re-org,
         * because some other transaction is spending one of its inputs. Such transactions should be alerted to the user
         * so they can take action, eg, suspending shipment of goods if they are a merchant.
         * It can also mean that a coinbase transaction has been made dead from it being moved onto a side chain.
         */
        DEAD(4),

        /**
         * If IN_CONFLICT, then it means there is another transaction (or several other transactions) spending one
         * (or several) of its inputs but nor this transaction nor the other/s transaction/s are included in the best chain.
         * The other/s transaction/s should be IN_CONFLICT too.
         * IN_CONFLICT can be thought as an intermediary state between a) PENDING and BUILDING or b) PENDING and DEAD.
         * Another common name for this situation is "double spend".
         */
        IN_CONFLICT(5),

        /**
         * If a transaction hasn't been broadcast yet, or there's no record of it, its confidence is UNKNOWN.
         */
        UNKNOWN(0);
        
        private int value;
        ConfidenceType(int value) {
            this.value = value;
        }
        
        public int getValue() {
            return value;
        }
    }

    private ConfidenceType confidenceType = ConfidenceType.UNKNOWN;
    private int appearedAtChainHeight = -1;
    // The transaction that double spent this one, if any.
    private Transaction overridingTransaction;

    /**
     * Information about where the transaction was first seen (network, sent direct from peer, created by ourselves).
     * Useful for risk analyzing pending transactions. Probably not that useful after a tx is included in the chain,
     * unless re-org double spends start happening frequently.
     */
    public enum Source {
        /** We don't know where the transaction came from. */
        UNKNOWN,
        /** We got this transaction from a network peer. */
        NETWORK,
        /** This transaction was created by our own wallet, so we know it's not a double spend. */
        SELF
    }
    private Source source = Source.UNKNOWN;

    public TransactionConfidence(Sha256Hash hash) {
        // Assume a default number of peers for our set.
        broadcastBy = new CopyOnWriteArrayList<PeerAddress>();
        listeners = new CopyOnWriteArrayList<ListenerRegistration<Listener>>();
        this.hash = hash;
    }

    /**
     * <p>A confidence listener is informed when the level of {@link TransactionConfidence} is updated by something, like
     * for example a {@link Wallet}. You can add listeners to update your user interface or manage your order tracking
     * system when confidence levels pass a certain threshold. <b>Note that confidence can go down as well as up.</b>
     * For example, this can happen if somebody is doing a double-spend attack against you. Whilst it's unlikely, your
     * code should be able to handle that in order to be correct.</p>
     *
     * <p>During listener execution, it's safe to remove the current listener but not others.</p>
     */
    public interface Listener {
        /** An enum that describes why a transaction confidence listener is being invoked (i.e. the class of change). */
        enum ChangeReason {
            /**
             * Occurs when the type returned by {@link org.bitcoinj.core.TransactionConfidence#getConfidenceType()}
             * has changed. For example, if a PENDING transaction changes to BUILDING or DEAD, then this reason will
             * be given. It's a high level summary.
             */
            TYPE,

            /**
             * Occurs when a transaction that is in the best known block chain gets buried by another block. If you're
             * waiting for a certain number of confirmations, this is the reason to watch out for.
             */
            DEPTH,

            /**
             * Occurs when a pending transaction (not in the chain) was announced by another connected peers. By
             * watching the number of peers that announced a transaction go up, you can see whether it's being
             * accepted by the network or not. If all your peers announce, it's a pretty good bet the transaction
             * is considered relayable and has thus reached the miners.
             */
            SEEN_PEERS,
            /**
             * Occurs when the type returned by {@link org.bitcoinj.core.TransactionConfidence#getIXType()}
             * has changed. For example, if a IX_REQUEST transaction changes to IX_LOCKED, then this reason will
             * be given.
             */
            IX_TYPE,
        }
        void onConfidenceChanged(TransactionConfidence confidence, ChangeReason reason);
    }

    // This is used to ensure that confidence objects which aren't referenced from anywhere but which have an event
    // listener set on them don't become eligible for garbage collection. Otherwise the TxConfidenceTable, which only
    // has weak references to these objects, would not be enough to keep the event listeners working as transactions
    // propagate around the network - it cannot know directly if the API user is interested in the object, so it uses
    // heap reachability as a proxy for interest.
    //
    // We add ourselves to this set when a listener is added and remove ourselves when the listener list is empty.
    private static final Set<TransactionConfidence> pinnedConfidenceObjects = Collections.synchronizedSet(new HashSet<TransactionConfidence>());

    /**
     * <p>Adds an event listener that will be run when this confidence object is updated. The listener will be locked and
     * is likely to be invoked on a peer thread.</p>
     *
     * <p>Note that this is NOT called when every block arrives. Instead it is called when the transaction
     * transitions between confidence states, ie, from not being seen in the chain to being seen (not necessarily in
     * the best chain). If you want to know when the transaction gets buried under another block, consider using
     * a future from {@link #getDepthFuture(int)}.</p>
     */
    public void addEventListener(Executor executor, Listener listener) {
        checkNotNull(listener);
        listeners.addIfAbsent(new ListenerRegistration<Listener>(listener, executor));
        pinnedConfidenceObjects.add(this);
    }

    /**
     * <p>Adds an event listener that will be run when this confidence object is updated. The listener will be locked and
     * is likely to be invoked on a peer thread.</p>
     *
     * <p>Note that this is NOT called when every block arrives. Instead it is called when the transaction
     * transitions between confidence states, ie, from not being seen in the chain to being seen (not necessarily in
     * the best chain). If you want to know when the transaction gets buried under another block, implement a
     * {@link BlockChainListener}, attach it to a {@link BlockChain} and then use the getters on the
     * confidence object to determine the new depth.</p>
     */
    public void addEventListener(Listener listener) {
        addEventListener(Threading.USER_THREAD, listener);
    }

    public boolean removeEventListener(Listener listener) {
        checkNotNull(listener);
        boolean removed = ListenerRegistration.removeFromList(listener, listeners);
        if (listeners.isEmpty())
            pinnedConfidenceObjects.remove(this);
        return removed;
    }

    /**
     * Returns the chain height at which the transaction appeared if confidence type is BUILDING.
     * @throws IllegalStateException if the confidence type is not BUILDING.
     */
    public synchronized int getAppearedAtChainHeight() {
        if (getConfidenceType() != ConfidenceType.BUILDING)
            throw new IllegalStateException("Confidence type is " + getConfidenceType() + ", not BUILDING");
        return appearedAtChainHeight;
    }

    /**
     * The chain height at which the transaction appeared, if it has been seen in the best chain. Automatically sets
     * the current type to {@link ConfidenceType#BUILDING} and depth to one.
     */
    public synchronized void setAppearedAtChainHeight(int appearedAtChainHeight) {
        if (appearedAtChainHeight < 0)
            throw new IllegalArgumentException("appearedAtChainHeight out of range");
        this.appearedAtChainHeight = appearedAtChainHeight;
        this.depth = 1;
            setConfidenceType(ConfidenceType.BUILDING);
    }

    /**
     * Returns a general statement of the level of confidence you can have in this transaction.
     */
    public synchronized ConfidenceType getConfidenceType() {
        return confidenceType;
    }

    /**
     * Called by other objects in the system, like a {@link Wallet}, when new information about the confidence of a 
     * transaction becomes available.
     */
    public synchronized void setConfidenceType(ConfidenceType confidenceType) {
        if (confidenceType == this.confidenceType)
            return;
        this.confidenceType = confidenceType;
        if (confidenceType != ConfidenceType.DEAD) {
            overridingTransaction = null;
        }
        if (confidenceType == ConfidenceType.PENDING || confidenceType == ConfidenceType.IN_CONFLICT) {
            depth = 0;
            appearedAtChainHeight = -1;
        }
    }


    /**
     * Called by a {@link Peer} when a transaction is pending and announced by a peer. The more peers announce the
     * transaction, the more peers have validated it (assuming your internet connection is not being intercepted).
     * If confidence is currently unknown, sets it to {@link ConfidenceType#PENDING}. Does not run listeners.
     *
     * @param address IP address of the peer, used as a proxy for identity.
     * @return true if marked, false if this address was already seen
     */
    public boolean markBroadcastBy(PeerAddress address) {
        lastBroadcastedAt = Utils.now();
        if (!broadcastBy.addIfAbsent(address))
            return false;  // Duplicate.
        synchronized (this) {
            if (getConfidenceType() == ConfidenceType.UNKNOWN) {
                this.confidenceType = ConfidenceType.PENDING;
            }
        }
        return true;
    }

    /**
     * Returns how many peers have been passed to {@link TransactionConfidence#markBroadcastBy}.
     */
    public int numBroadcastPeers() {
        return broadcastBy.size();
    }

    /**
     * Returns a snapshot of {@link PeerAddress}es that announced the transaction.
     */
    public Set<PeerAddress> getBroadcastBy() {
        ListIterator<PeerAddress> iterator = broadcastBy.listIterator();
        return Sets.newHashSet(iterator);
    }

    /** Returns true if the given address has been seen via markBroadcastBy() */
    public boolean wasBroadcastBy(PeerAddress address) {
        return broadcastBy.contains(address);
    }

    /** Return the time the transaction was last announced to us. */
    public Date getLastBroadcastedAt() {
        return lastBroadcastedAt;
    }

    /** Set the time the transaction was last announced to us. */
    public void setLastBroadcastedAt(Date lastBroadcastedAt) {
        this.lastBroadcastedAt = lastBroadcastedAt;
    }

    @Override
    public synchronized String toString() {
        StringBuilder builder = new StringBuilder();
        int peers = numBroadcastPeers();
        if (peers > 0) {
            builder.append("Seen by ").append(peers).append(peers > 1 ? " peers" : " peer");
            if (lastBroadcastedAt != null)
                builder.append(" (most recently: ").append(Utils.dateTimeFormat(lastBroadcastedAt)).append(")");
            builder.append(". ");
        }
        switch (getConfidenceType()) {
            case UNKNOWN:
                builder.append("Unknown confidence level.");
                break;
            case DEAD:
                builder.append("Dead: overridden by double spend and will not confirm.");
                break;
            case PENDING:
                builder.append("Pending/unconfirmed.");
                break;
            case IN_CONFLICT:
                builder.append("In conflict.");
                break;
            case BUILDING:
                builder.append(String.format(Locale.US, "Appeared in best chain at height %d, depth %d.",
                        getAppearedAtChainHeight(), getDepthInBlocks()));
                break;
        }
<<<<<<< HEAD
        switch(getIXType())
        {
            case IX_LOCKED:
                builder.append("  IX Locked.");
                break;
            case IX_REQUEST:
                builder.append("  IX Requested");
                break;
        }
=======
        if (source != Source.UNKNOWN)
            builder.append(" Source: ").append(source);
>>>>>>> 08eede15
        return builder.toString();
    }

    /**
     * Called by the wallet when the tx appears on the best chain and a new block is added to the top. Updates the
     * internal counter that tracks how deeply buried the block is.
     *
     * @return the new depth
     */
    public synchronized int incrementDepthInBlocks() {
        return ++this.depth;
    }

    /**
     * <p>Depth in the chain is an approximation of how much time has elapsed since the transaction has been confirmed.
     * On average there is supposed to be a new block every 10 minutes, but the actual rate may vary. Bitcoin Core
     * considers a transaction impractical to reverse after 6 blocks, but as of EOY 2011 network
     * security is high enough that often only one block is considered enough even for high value transactions. For low
     * value transactions like songs, or other cheap items, no blocks at all may be necessary.</p>
     *     
     * <p>If the transaction appears in the top block, the depth is one. If it's anything else (pending, dead, unknown)
     * the depth is zero.</p>
     */
    public synchronized int getDepthInBlocks() {
        return depth;
    }

    /*
     * Set the depth in blocks. Having one block confirmation is a depth of one.
     */
    public synchronized void setDepthInBlocks(int depth) {
        this.depth = depth;
    }

    /**
     * Erases the set of broadcast/seen peers. This cannot be called whilst the confidence is PENDING. It is useful
     * for saving memory and wallet space once a tx is buried so deep it doesn't seem likely to go pending again.
     */
    public void clearBroadcastBy() {
        checkState(getConfidenceType() != ConfidenceType.PENDING);
        broadcastBy.clear();
        lastBroadcastedAt = null;
    }

    /**
     * If this transaction has been overridden by a double spend (is dead), this call returns the overriding transaction.
     * Note that this call <b>can return null</b> if you have migrated an old wallet, as pre-Jan 2012 wallets did not
     * store this information.
     *
     * @return the transaction that double spent this one
     * @throws IllegalStateException if confidence type is not DEAD.
     */
    public synchronized Transaction getOverridingTransaction() {
        if (getConfidenceType() != ConfidenceType.DEAD)
            throw new IllegalStateException("Confidence type is " + getConfidenceType() +
                                            ", not DEAD");
        return overridingTransaction;
    }

    /**
     * Called when the transaction becomes newly dead, that is, we learn that one of its inputs has already been spent
     * in such a way that the double-spending transaction takes precedence over this one. It will not become valid now
     * unless there is a re-org. Automatically sets the confidence type to DEAD. The overriding transaction may not
     * directly double spend this one, but could also have double spent a dependency of this tx.
     */
    public synchronized void setOverridingTransaction(@Nullable Transaction overridingTransaction) {
        this.overridingTransaction = overridingTransaction;
        setConfidenceType(ConfidenceType.DEAD);
    }

    /** Returns a copy of this object. Event listeners are not duplicated. */
    public TransactionConfidence duplicate() {
        TransactionConfidence c = new TransactionConfidence(hash);
        c.broadcastBy.addAll(broadcastBy);
        c.lastBroadcastedAt = lastBroadcastedAt;
        synchronized (this) {
            c.confidenceType = confidenceType;
            c.overridingTransaction = overridingTransaction;
            c.appearedAtChainHeight = appearedAtChainHeight;
        }
        return c;
    }

    /**
     * Call this after adjusting the confidence, for cases where listeners should be notified. This has to be done
     * explicitly rather than being done automatically because sometimes complex changes to transaction states can
     * result in a series of confidence changes that are not really useful to see separately. By invoking listeners
     * explicitly, more precise control is available. Note that this will run the listeners on the user code thread.
     */
    public void queueListeners(final Listener.ChangeReason reason) {
        for (final ListenerRegistration<Listener> registration : listeners) {
            registration.executor.execute(new Runnable() {
                @Override
                public void run() {
                    registration.listener.onConfidenceChanged(TransactionConfidence.this, reason);
                }
            });
        }
    }

    /**
     * The source of a transaction tries to identify where it came from originally. For instance, did we download it
     * from the peer to peer network, or make it ourselves, or receive it via Bluetooth, or import it from another app,
     * and so on. This information is useful for {@link org.bitcoinj.wallet.CoinSelector} implementations to risk analyze
     * transactions and decide when to spend them.
     */
    public synchronized Source getSource() {
        return source;
    }

    /**
     * The source of a transaction tries to identify where it came from originally. For instance, did we download it
     * from the peer to peer network, or make it ourselves, or receive it via Bluetooth, or import it from another app,
     * and so on. This information is useful for {@link org.bitcoinj.wallet.CoinSelector} implementations to risk analyze
     * transactions and decide when to spend them.
     */
    public synchronized void setSource(Source source) {
        this.source = source;
    }

    /**
     * Returns a future that completes when the transaction has been confirmed by "depth" blocks. For instance setting
     * depth to one will wait until it appears in a block on the best chain, and zero will wait until it has been seen
     * on the network.
     */
    public synchronized ListenableFuture<TransactionConfidence> getDepthFuture(final int depth, Executor executor) {
        final SettableFuture<TransactionConfidence> result = SettableFuture.create();
        if (getDepthInBlocks() >= depth) {
            result.set(this);
        }
        addEventListener(executor, new Listener() {
            @Override public void onConfidenceChanged(TransactionConfidence confidence, ChangeReason reason) {
                if (getDepthInBlocks() >= depth) {
                    removeEventListener(this);
                    result.set(confidence);
                }
            }
        });
        return result;
    }

    public synchronized ListenableFuture<TransactionConfidence> getDepthFuture(final int depth) {
        return getDepthFuture(depth, Threading.USER_THREAD);
    }

    public Sha256Hash getTransactionHash() {
        return hash;
    }

    //Dash Specific Additions
    public enum IXType {
        IX_NONE,
        IX_REQUEST,
        IX_LOCKED
    };

    IXType ixType = IXType.IX_NONE;

    public void setIXType(IXType ixType) {
        this.ixType = ixType;
    }

    public IXType getIXType() {
        return ixType;
    }

    public boolean isIX() { return ixType != IXType.IX_NONE; }
    public boolean isTransactionLocked() { return ixType == IXType.IX_LOCKED; }
}<|MERGE_RESOLUTION|>--- conflicted
+++ resolved
@@ -364,7 +364,6 @@
                         getAppearedAtChainHeight(), getDepthInBlocks()));
                 break;
         }
-<<<<<<< HEAD
         switch(getIXType())
         {
             case IX_LOCKED:
@@ -374,10 +373,9 @@
                 builder.append("  IX Requested");
                 break;
         }
-=======
+
         if (source != Source.UNKNOWN)
             builder.append(" Source: ").append(source);
->>>>>>> 08eede15
         return builder.toString();
     }
 
