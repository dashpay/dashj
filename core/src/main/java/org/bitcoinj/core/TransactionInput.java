--- conflicted
+++ resolved
@@ -263,19 +263,6 @@
         return value;
     }
 
-<<<<<<< HEAD
-    /**
-     * Returns a human readable debug string.
-     */
-    @Override
-    public String toString() {
-        try {
-            return isCoinBase() ? "TxIn: COINBASE" : "TxIn for [" + outpoint + "]: " + getScriptSig();
-        } catch (ScriptException e) {
-            throw new RuntimeException(e);
-        }
-    }
-
     String toStringCpp()
     {
         String str;
@@ -291,8 +278,6 @@
         return str;
     }
 
-=======
->>>>>>> 4c047761
     public enum ConnectionResult {
         NO_SUCH_TX,
         ALREADY_SPENT,
