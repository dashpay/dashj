/*
 * Copyright 2013 Google Inc.
 *
 * Licensed under the Apache License, Version 2.0 (the "License");
 * you may not use this file except in compliance with the License.
 * You may obtain a copy of the License at
 *
 *    http://www.apache.org/licenses/LICENSE-2.0
 *
 * Unless required by applicable law or agreed to in writing, software
 * distributed under the License is distributed on an "AS IS" BASIS,
 * WITHOUT WARRANTIES OR CONDITIONS OF ANY KIND, either express or implied.
 * See the License for the specific language governing permissions and
 * limitations under the License.
 */

package org.bitcoinj.core;

import com.google.common.annotations.*;
import com.google.common.base.*;
import com.google.common.util.concurrent.*;
import org.bitcoinj.utils.*;
import org.bitcoinj.wallet.Wallet;
import org.slf4j.*;

import javax.annotation.*;
import java.util.*;
import java.util.concurrent.*;

import static com.google.common.base.Preconditions.checkState;
import org.bitcoinj.core.listeners.PreMessageReceivedEventListener;

/**
 * Represents a single transaction broadcast that we are performing. A broadcast occurs after a new transaction is created
 * (typically by a {@link Wallet} and needs to be sent to the network. A broadcast can succeed or fail. A success is
 * defined as seeing the transaction be announced by peers via inv messages, thus indicating their acceptance. A failure
 * is defined as not reaching acceptance within a timeout period, or getting an explicit reject message from a peer
 * indicating that the transaction was not acceptable.
 */
public class TransactionBroadcast {
    private static final Logger log = LoggerFactory.getLogger(TransactionBroadcast.class);

    private final SettableFuture<Transaction> future = SettableFuture.create();
    private final PeerGroup peerGroup;
    private final Transaction tx;
    private int minConnections;
    private int numWaitingFor;

    /** Used for shuffling the peers before broadcast: unit tests can replace this to make themselves deterministic. */
    @VisibleForTesting
    public static Random random = new Random();
    
    // Tracks which nodes sent us a reject message about this broadcast, if any. Useful for debugging.
    private Map<Peer, RejectMessage> rejects = Collections.synchronizedMap(new HashMap<Peer, RejectMessage>());

    TransactionBroadcast(PeerGroup peerGroup, Transaction tx) {
        this.peerGroup = peerGroup;
        this.tx = tx;
        this.minConnections = Math.max(1, peerGroup.getMinBroadcastConnections());
    }

    // Only for mock broadcasts.
    private TransactionBroadcast(Transaction tx) {
        this.peerGroup = null;
        this.tx = tx;
    }

    @VisibleForTesting
    public static TransactionBroadcast createMockBroadcast(Transaction tx, final SettableFuture<Transaction> future) {
        return new TransactionBroadcast(tx) {
            @Override
            public ListenableFuture<Transaction> broadcast() {
                return future;
            }

            @Override
            public ListenableFuture<Transaction> future() {
                return future;
            }
        };
    }

    public ListenableFuture<Transaction> future() {
        return future;
    }

    public void setMinConnections(int minConnections) {
        this.minConnections = minConnections;
    }

    private PreMessageReceivedEventListener rejectionListener = new PreMessageReceivedEventListener() {
        @Override
        public Message onPreMessageReceived(Peer peer, Message m) {
            if (m instanceof RejectMessage) {
                RejectMessage rejectMessage = (RejectMessage)m;
                if (tx.getHash().equals(rejectMessage.getRejectedObjectHash())) {
                    rejects.put(peer, rejectMessage);
                    int size = rejects.size();
                    long threshold = Math.round(numWaitingFor / 2.0);
                    if (size > threshold) {
                        log.warn("Threshold for considering broadcast rejected has been reached ({}/{})", size, threshold);
                        future.setException(new RejectedTransactionException(tx, rejectMessage));
                        peerGroup.removePreMessageReceivedEventListener(this);
                    }
                }
            }
            return m;
        }
    };

    public ListenableFuture<Transaction> broadcast() {
        peerGroup.addPreMessageReceivedEventListener(Threading.SAME_THREAD, rejectionListener);
        log.info("Waiting for {} peers required for broadcast, we have {} ...", minConnections, peerGroup.getConnectedPeers().size());
        peerGroup.waitForPeers(minConnections).addListener(new EnoughAvailablePeers(), Threading.SAME_THREAD);
        return future;
    }

    private class EnoughAvailablePeers implements Runnable {
<<<<<<< HEAD

=======
>>>>>>> b131cc77
        private Context context;

        public EnoughAvailablePeers() {
            this.context = Context.get();
        }

        @Override
        public void run() {
            Context.propagate(context);
            // We now have enough connected peers to send the transaction.
            // This can be called immediately if we already have enough. Otherwise it'll be called from a peer
            // thread.

            // We will send the tx simultaneously to half the connected peers and wait to hear back from at least half
            // of the other half, i.e., with 4 peers connected we will send the tx to 2 randomly chosen peers, and then
            // wait for it to show up on one of the other two. This will be taken as sign of network acceptance. As can
            // be seen, 4 peers is probably too little - it doesn't taken many broken peers for tx propagation to have
            // a big effect.
            List<Peer> peers = peerGroup.getConnectedPeers();    // snapshots
            // Prepare to send the transaction by adding a listener that'll be called when confidence changes.
            // Only bother with this if we might actually hear back:
            if (minConnections > 1)
                tx.getConfidence().addEventListener(new ConfidenceChange());
            // Bitcoin Core sends an inv in this case and then lets the peer request the tx data. We just
            // blast out the TX here for a couple of reasons. Firstly it's simpler: in the case where we have
            // just a single connection we don't have to wait for getdata to be received and handled before
            // completing the future in the code immediately below. Secondly, it's faster. The reason the
            // Bitcoin Core sends an inv is privacy - it means you can't tell if the peer originated the
            // transaction or not. However, we are not a fully validating node and this is advertised in
            // our version message, as SPV nodes cannot relay it doesn't give away any additional information
            // to skip the inv here - we wouldn't send invs anyway.
            int numConnected = peers.size();
            int numToBroadcastTo = (int) Math.max(1, Math.round(Math.ceil(peers.size() / 2.0)));
            numWaitingFor = (int) Math.ceil((peers.size() - numToBroadcastTo) / 2.0);
            Collections.shuffle(peers, random);
            peers = peers.subList(0, numToBroadcastTo);
            log.info("broadcastTransaction: We have {} peers, adding {} to the memory pool", numConnected, tx.getHashAsString());
            log.info("Sending to {} peers, will wait for {}, sending to: {}", numToBroadcastTo, numWaitingFor, Joiner.on(",").join(peers));
            for (Peer peer : peers) {
                try {
                    peer.sendMessage(tx);
                    // We don't record the peer as having seen the tx in the memory pool because we want to track only
                    // how many peers announced to us.

                    //the transaction has been sent, mark it and update the listeners
                    tx.getConfidence().setSent();
                    tx.getConfidence().setPeerInfo(numConnected, minConnections);
                    tx.getConfidence().queueListeners(TransactionConfidence.Listener.ChangeReason.SENT);
                } catch (Exception e) {
                    log.error("Caught exception sending to {}", peer, e);
                }
            }
            // If we've been limited to talk to only one peer, we can't wait to hear back because the
            // remote peer won't tell us about transactions we just announced to it for obvious reasons.
            // So we just have to assume we're done, at that point. This happens when we're not given
            // any peer discovery source and the user just calls connectTo() once.
            if (minConnections == 1) {
                peerGroup.removePreMessageReceivedEventListener(rejectionListener);
                future.set(tx);
            }
        }
    }

    private int numSeemPeers;
    private boolean mined;

    private class ConfidenceChange implements TransactionConfidence.Listener {
        @Override
        public void onConfidenceChanged(TransactionConfidence conf, ChangeReason reason) {
            // The number of peers that announced this tx has gone up.
            int numSeenPeers = conf.numBroadcastPeers() + rejects.size();
            boolean mined = tx.getAppearsInHashes() != null;
            log.info("broadcastTransaction: {}:  TX {} seen by {} peers{}", reason, tx.getHashAsString(),
                    numSeenPeers, mined ? " and mined" : "");

            // Progress callback on the requested thread.
            invokeAndRecord(numSeenPeers, mined);

            if (numSeenPeers >= numWaitingFor || mined) {
                // We've seen the min required number of peers announce the transaction, or it was included
                // in a block. Normally we'd expect to see it fully propagate before it gets mined, but
                // it can be that a block is solved very soon after broadcast, and it's also possible that
                // due to version skew and changes in the relay rules our transaction is not going to
                // fully propagate yet can get mined anyway.
                //
                // Note that we can't wait for the current number of connected peers right now because we
                // could have added more peers after the broadcast took place, which means they won't
                // have seen the transaction. In future when peers sync up their memory pools after they
                // connect we could come back and change this.
                //
                // We're done! It's important that the PeerGroup lock is not held (by this thread) at this
                // point to avoid triggering inversions when the Future completes.
                log.info("broadcastTransaction: {} complete", tx.getHash());
                peerGroup.removePreMessageReceivedEventListener(rejectionListener);
                conf.removeEventListener(this);
                future.set(tx);  // RE-ENTRANCY POINT
            }
        }
    }

    private void invokeAndRecord(int numSeenPeers, boolean mined) {
        synchronized (this) {
            this.numSeemPeers = numSeenPeers;
            this.mined = mined;
        }
        invokeProgressCallback(numSeenPeers, mined);
    }

    private void invokeProgressCallback(int numSeenPeers, boolean mined) {
        final ProgressCallback callback;
        Executor executor;
        synchronized (this) {
            callback = this.callback;
            executor = this.progressCallbackExecutor;
        }
        if (callback != null) {
            final double progress = Math.min(1.0, mined ? 1.0 : numSeenPeers / (double) numWaitingFor);
            checkState(progress >= 0.0 && progress <= 1.0, progress);
            try {
                if (executor == null)
                    callback.onBroadcastProgress(progress);
                else
                    executor.execute(new Runnable() {
                        @Override
                        public void run() {
                            callback.onBroadcastProgress(progress);
                        }
                    });
            } catch (Throwable e) {
                log.error("Exception during progress callback", e);
            }
        }
    }

    //////////////////////////////////////////////////////////////////////////////////////////////////////////////

    /** An interface for receiving progress information on the propagation of the tx, from 0.0 to 1.0 */
    public interface ProgressCallback {
        /**
         * onBroadcastProgress will be invoked on the provided executor when the progress of the transaction
         * broadcast has changed, because the transaction has been announced by another peer or because the transaction
         * was found inside a mined block (in this case progress will go to 1.0 immediately). Any exceptions thrown
         * by this callback will be logged and ignored.
         */
        void onBroadcastProgress(double progress);
    }

    @Nullable private ProgressCallback callback;
    @Nullable private Executor progressCallbackExecutor;

    /**
     * Sets the given callback for receiving progress values, which will run on the user thread. See
     * {@link org.bitcoinj.utils.Threading} for details.  If the broadcast has already started then the callback will
     * be invoked immediately with the current progress.
     */
    public void setProgressCallback(ProgressCallback callback) {
        setProgressCallback(callback, Threading.USER_THREAD);
    }

    /**
     * Sets the given callback for receiving progress values, which will run on the given executor. If the executor
     * is null then the callback will run on a network thread and may be invoked multiple times in parallel. You
     * probably want to provide your UI thread or Threading.USER_THREAD for the second parameter. If the broadcast
     * has already started then the callback will be invoked immediately with the current progress.
     */
    public void setProgressCallback(ProgressCallback callback, @Nullable Executor executor) {
        boolean shouldInvoke;
        int num;
        boolean mined;
        synchronized (this) {
            this.callback = callback;
            this.progressCallbackExecutor = executor;
            num = this.numSeemPeers;
            mined = this.mined;
            shouldInvoke = numWaitingFor > 0;
        }
        if (shouldInvoke)
            invokeProgressCallback(num, mined);
    }
}<|MERGE_RESOLUTION|>--- conflicted
+++ resolved
@@ -116,10 +116,6 @@
     }
 
     private class EnoughAvailablePeers implements Runnable {
-<<<<<<< HEAD
-
-=======
->>>>>>> b131cc77
         private Context context;
 
         public EnoughAvailablePeers() {
