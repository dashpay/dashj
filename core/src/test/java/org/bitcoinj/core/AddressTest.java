/*
 * Copyright 2011 Google Inc.
 * Copyright 2014 Andreas Schildbach
 *
 * Licensed under the Apache License, Version 2.0 (the "License");
 * you may not use this file except in compliance with the License.
 * You may obtain a copy of the License at
 *
 *    http://www.apache.org/licenses/LICENSE-2.0
 *
 * Unless required by applicable law or agreed to in writing, software
 * distributed under the License is distributed on an "AS IS" BASIS,
 * WITHOUT WARRANTIES OR CONDITIONS OF ANY KIND, either express or implied.
 * See the License for the specific language governing permissions and
 * limitations under the License.
 */

package org.bitcoinj.core;

import org.bitcoinj.params.MainNetParams;
import org.bitcoinj.params.Networks;
import org.bitcoinj.params.TestNet3Params;
import org.bitcoinj.script.Script;
import org.bitcoinj.script.ScriptBuilder;
import org.junit.Test;

import java.io.ByteArrayInputStream;
import java.io.ByteArrayOutputStream;
import java.io.ObjectInputStream;
import java.io.ObjectOutputStream;
import java.util.Arrays;
import java.util.List;

import static org.bitcoinj.core.Utils.HEX;
import static org.junit.Assert.*;

public class AddressTest {
    static final NetworkParameters testParams = TestNet3Params.get();
    static final NetworkParameters mainParams = MainNetParams.get();

    @Test
    public void testJavaSerialization() throws Exception {
<<<<<<< HEAD
        Address testAddress = new Address(testParams, "n4eA2nbYqErp7H6jebchxAN59DmNpksexv");
=======
        Address testAddress = Address.fromBase58(testParams, "n4eA2nbYqErp7H6jebchxAN59DmNpksexv");
>>>>>>> 4c047761
        ByteArrayOutputStream os = new ByteArrayOutputStream();
        new ObjectOutputStream(os).writeObject(testAddress);
        VersionedChecksummedBytes testAddressCopy = (VersionedChecksummedBytes) new ObjectInputStream(
                new ByteArrayInputStream(os.toByteArray())).readObject();
        assertEquals(testAddress, testAddressCopy);

<<<<<<< HEAD
        Address mainAddress = new Address(mainParams, "17kzeh4N8g49GFvdDzSf8PjaPfyoD1MndL");
=======
        Address mainAddress = Address.fromBase58(mainParams, "17kzeh4N8g49GFvdDzSf8PjaPfyoD1MndL");
>>>>>>> 4c047761
        os = new ByteArrayOutputStream();
        new ObjectOutputStream(os).writeObject(mainAddress);
        VersionedChecksummedBytes mainAddressCopy = (VersionedChecksummedBytes) new ObjectInputStream(
                new ByteArrayInputStream(os.toByteArray())).readObject();
        assertEquals(mainAddress, mainAddressCopy);
    }

    @Test
    public void stringification() throws Exception {
        if(CoinDefinition.supportsTestNet) {
        // Test a testnet address.
            Address a = new Address(testParams, HEX.decode("fda79a24e50ff70ff42f7d89585da5bd19d9e5cc"));
            assertEquals("n4eA2nbYqErp7H6jebchxAN59DmNpksexv", a.toString());
            assertFalse(a.isP2SHAddress());
        }
        Address b = new Address(mainParams, HEX.decode("4a22c3c4cbb31e4d03b15550636762bda0baf85a"));
        assertEquals(CoinDefinition.UNITTEST_ADDRESS, b.toString());

        assertFalse(b.isP2SHAddress());
    }
    
    @Test
    public void decoding() throws Exception {
<<<<<<< HEAD
        if (CoinDefinition.supportsTestNet) {
            Address a = new Address(testParams, "n4eA2nbYqErp7H6jebchxAN59DmNpksexv");
            assertEquals("fda79a24e50ff70ff42f7d89585da5bd19d9e5cc", Utils.HEX.encode(a.getHash160()));
        }

        Address b = new Address(mainParams, CoinDefinition.UNITTEST_ADDRESS);
=======
        Address a = Address.fromBase58(testParams, "n4eA2nbYqErp7H6jebchxAN59DmNpksexv");
        assertEquals("fda79a24e50ff70ff42f7d89585da5bd19d9e5cc", Utils.HEX.encode(a.getHash160()));

        Address b = Address.fromBase58(mainParams, "17kzeh4N8g49GFvdDzSf8PjaPfyoD1MndL");
>>>>>>> 4c047761
        assertEquals("4a22c3c4cbb31e4d03b15550636762bda0baf85a", Utils.HEX.encode(b.getHash160()));
    }
    @Test
    public void errorPaths() {
        // Check what happens if we try and decode garbage.
        try {
            Address.fromBase58(testParams, "this is not a valid address!");
            fail();
        } catch (WrongNetworkException e) {
            fail();
        } catch (AddressFormatException e) {
            // Success.
        }

        // Check the empty case.
        try {
            Address.fromBase58(testParams, "");
            fail();
        } catch (WrongNetworkException e) {
            fail();
        } catch (AddressFormatException e) {
            // Success.
        }

        // Check the case of a mismatched network.
        try {
<<<<<<< HEAD
            new Address(testParams, CoinDefinition.UNITTEST_ADDRESS);
=======
            Address.fromBase58(testParams, "17kzeh4N8g49GFvdDzSf8PjaPfyoD1MndL");
>>>>>>> 4c047761
            fail();
        } catch (WrongNetworkException e) {
            // Success.
            assertEquals(e.verCode, MainNetParams.get().getAddressHeader());
            assertTrue(Arrays.equals(e.acceptableVersions, TestNet3Params.get().getAcceptableAddressCodes()));
        } catch (AddressFormatException e) {
            fail();
        }
    }

    @Test
    public void getNetwork() throws Exception {
        NetworkParameters params = Address.getParametersFromAddress(CoinDefinition.UNITTEST_ADDRESS);
        assertEquals(MainNetParams.get().getId(), params.getId());
        if(CoinDefinition.supportsTestNet)
        {
            params = Address.getParametersFromAddress("n4eA2nbYqErp7H6jebchxAN59DmNpksexv");
            assertEquals(TestNet3Params.get().getId(), params.getId());
        }
    }

    @Test
    public void getAltNetwork() throws Exception {
        // An alternative network
        class AltNetwork extends MainNetParams {
            AltNetwork() {
                super();
                id = "alt.network";
                addressHeader = 48;
                p2shHeader = 5;
                acceptableAddressCodes = new int[] { addressHeader, p2shHeader };
            }
        }
        AltNetwork altNetwork = new AltNetwork();
        // Add new network context
        Networks.register(altNetwork);
        // Check if can parse address
        NetworkParameters params = Address.getParametersFromAddress("LLxSnHLN2CYyzB5eWTR9K9rS9uWtbTQFb6");
        assertEquals(altNetwork.getId(), params.getId());
        // Check if main network works as before
        params = Address.getParametersFromAddress("17kzeh4N8g49GFvdDzSf8PjaPfyoD1MndL");
        assertEquals(MainNetParams.get().getId(), params.getId());
        // Unregister network
        Networks.unregister(altNetwork);
        try {
            Address.getParametersFromAddress("LLxSnHLN2CYyzB5eWTR9K9rS9uWtbTQFb6");
            fail();
        } catch (AddressFormatException e) { }
    }
    
    @Test
    public void p2shAddress() throws Exception {
        // Test that we can construct P2SH addresses
        Address mainNetP2SHAddress = Address.fromBase58(MainNetParams.get(), "35b9vsyH1KoFT5a5KtrKusaCcPLkiSo1tU");
        assertEquals(mainNetP2SHAddress.version, MainNetParams.get().p2shHeader);
        assertTrue(mainNetP2SHAddress.isP2SHAddress());
        Address testNetP2SHAddress = Address.fromBase58(TestNet3Params.get(), "2MuVSxtfivPKJe93EC1Tb9UhJtGhsoWEHCe");
        assertEquals(testNetP2SHAddress.version, TestNet3Params.get().p2shHeader);
        assertTrue(testNetP2SHAddress.isP2SHAddress());

        // Test that we can determine what network a P2SH address belongs to
        NetworkParameters mainNetParams = Address.getParametersFromAddress("35b9vsyH1KoFT5a5KtrKusaCcPLkiSo1tU");
        assertEquals(MainNetParams.get().getId(), mainNetParams.getId());
        NetworkParameters testNetParams = Address.getParametersFromAddress("2MuVSxtfivPKJe93EC1Tb9UhJtGhsoWEHCe");
        assertEquals(TestNet3Params.get().getId(), testNetParams.getId());

        // Test that we can convert them from hashes
        byte[] hex = HEX.decode("2ac4b0b501117cc8119c5797b519538d4942e90e");
        Address a = Address.fromP2SHHash(mainParams, hex);
        assertEquals("35b9vsyH1KoFT5a5KtrKusaCcPLkiSo1tU", a.toString());
        Address b = Address.fromP2SHHash(testParams, HEX.decode("18a0e827269b5211eb51a4af1b2fa69333efa722"));
        assertEquals("2MuVSxtfivPKJe93EC1Tb9UhJtGhsoWEHCe", b.toString());
        Address c = Address.fromP2SHScript(mainParams, ScriptBuilder.createP2SHOutputScript(hex));
        assertEquals("35b9vsyH1KoFT5a5KtrKusaCcPLkiSo1tU", c.toString());
    }

    @Test
    public void p2shAddressCreationFromKeys() throws Exception {
        // import some keys from this example: https://gist.github.com/gavinandresen/3966071
        ECKey key1 = DumpedPrivateKey.fromBase58(mainParams, "5JaTXbAUmfPYZFRwrYaALK48fN6sFJp4rHqq2QSXs8ucfpE4yQU").getKey();
        key1 = ECKey.fromPrivate(key1.getPrivKeyBytes());
        ECKey key2 = DumpedPrivateKey.fromBase58(mainParams, "5Jb7fCeh1Wtm4yBBg3q3XbT6B525i17kVhy3vMC9AqfR6FH2qGk").getKey();
        key2 = ECKey.fromPrivate(key2.getPrivKeyBytes());
        ECKey key3 = DumpedPrivateKey.fromBase58(mainParams, "5JFjmGo5Fww9p8gvx48qBYDJNAzR9pmH5S389axMtDyPT8ddqmw").getKey();
        key3 = ECKey.fromPrivate(key3.getPrivKeyBytes());

        List<ECKey> keys = Arrays.asList(key1, key2, key3);
        Script p2shScript = ScriptBuilder.createP2SHOutputScript(2, keys);
        Address address = Address.fromP2SHScript(mainParams, p2shScript);
        assertEquals("3N25saC4dT24RphDAwLtD8LUN4E2gZPJke", address.toString());
    }

    @Test
    public void cloning() throws Exception {
        Address a = new Address(testParams, HEX.decode("fda79a24e50ff70ff42f7d89585da5bd19d9e5cc"));
        Address b = a.clone();

        assertEquals(a, b);
        assertNotSame(a, b);
    }

    @Test
    public void roundtripBase58() throws Exception {
        String base58 = "17kzeh4N8g49GFvdDzSf8PjaPfyoD1MndL";
        assertEquals(base58, Address.fromBase58(null, base58).toBase58());
    }

    @Test
    public void comparisonCloneEqualTo() throws Exception {
        Address a = Address.fromBase58(mainParams, "1Dorian4RoXcnBv9hnQ4Y2C1an6NJ4UrjX");
        Address b = a.clone();

        int result = a.compareTo(b);
        assertEquals(0, result);
    }

    @Test
    public void comparisonEqualTo() throws Exception {
        Address a = Address.fromBase58(mainParams, "1Dorian4RoXcnBv9hnQ4Y2C1an6NJ4UrjX");
        Address b = a.clone();

        int result = a.compareTo(b);
        assertEquals(0, result);
    }

    @Test
    public void comparisonLessThan() throws Exception {
        Address a = Address.fromBase58(mainParams, "1Dorian4RoXcnBv9hnQ4Y2C1an6NJ4UrjX");
        Address b = Address.fromBase58(mainParams, "1EXoDusjGwvnjZUyKkxZ4UHEf77z6A5S4P");

        int result = a.compareTo(b);
        assertTrue(result < 0);
    }

    @Test
    public void comparisonGreaterThan() throws Exception {
        Address a = Address.fromBase58(mainParams, "1EXoDusjGwvnjZUyKkxZ4UHEf77z6A5S4P");
        Address b = Address.fromBase58(mainParams, "1Dorian4RoXcnBv9hnQ4Y2C1an6NJ4UrjX");

        int result = a.compareTo(b);
        assertTrue(result > 0);
    }

    @Test
    public void comparisonBytesVsString() throws Exception {
        // TODO: To properly test this we need a much larger data set
        Address a = Address.fromBase58(mainParams, "1Dorian4RoXcnBv9hnQ4Y2C1an6NJ4UrjX");
        Address b = Address.fromBase58(mainParams, "1EXoDusjGwvnjZUyKkxZ4UHEf77z6A5S4P");

        int resultBytes = a.compareTo(b);
        int resultsString = a.toString().compareTo(b.toString());
        assertTrue( resultBytes < 0 );
        assertTrue( resultsString < 0 );
    }
}<|MERGE_RESOLUTION|>--- conflicted
+++ resolved
@@ -40,22 +40,14 @@
 
     @Test
     public void testJavaSerialization() throws Exception {
-<<<<<<< HEAD
-        Address testAddress = new Address(testParams, "n4eA2nbYqErp7H6jebchxAN59DmNpksexv");
-=======
         Address testAddress = Address.fromBase58(testParams, "n4eA2nbYqErp7H6jebchxAN59DmNpksexv");
->>>>>>> 4c047761
         ByteArrayOutputStream os = new ByteArrayOutputStream();
         new ObjectOutputStream(os).writeObject(testAddress);
         VersionedChecksummedBytes testAddressCopy = (VersionedChecksummedBytes) new ObjectInputStream(
                 new ByteArrayInputStream(os.toByteArray())).readObject();
         assertEquals(testAddress, testAddressCopy);
 
-<<<<<<< HEAD
-        Address mainAddress = new Address(mainParams, "17kzeh4N8g49GFvdDzSf8PjaPfyoD1MndL");
-=======
         Address mainAddress = Address.fromBase58(mainParams, "17kzeh4N8g49GFvdDzSf8PjaPfyoD1MndL");
->>>>>>> 4c047761
         os = new ByteArrayOutputStream();
         new ObjectOutputStream(os).writeObject(mainAddress);
         VersionedChecksummedBytes mainAddressCopy = (VersionedChecksummedBytes) new ObjectInputStream(
@@ -79,19 +71,10 @@
     
     @Test
     public void decoding() throws Exception {
-<<<<<<< HEAD
-        if (CoinDefinition.supportsTestNet) {
-            Address a = new Address(testParams, "n4eA2nbYqErp7H6jebchxAN59DmNpksexv");
-            assertEquals("fda79a24e50ff70ff42f7d89585da5bd19d9e5cc", Utils.HEX.encode(a.getHash160()));
-        }
-
-        Address b = new Address(mainParams, CoinDefinition.UNITTEST_ADDRESS);
-=======
         Address a = Address.fromBase58(testParams, "n4eA2nbYqErp7H6jebchxAN59DmNpksexv");
         assertEquals("fda79a24e50ff70ff42f7d89585da5bd19d9e5cc", Utils.HEX.encode(a.getHash160()));
 
         Address b = Address.fromBase58(mainParams, "17kzeh4N8g49GFvdDzSf8PjaPfyoD1MndL");
->>>>>>> 4c047761
         assertEquals("4a22c3c4cbb31e4d03b15550636762bda0baf85a", Utils.HEX.encode(b.getHash160()));
     }
     @Test
@@ -118,11 +101,7 @@
 
         // Check the case of a mismatched network.
         try {
-<<<<<<< HEAD
-            new Address(testParams, CoinDefinition.UNITTEST_ADDRESS);
-=======
             Address.fromBase58(testParams, "17kzeh4N8g49GFvdDzSf8PjaPfyoD1MndL");
->>>>>>> 4c047761
             fail();
         } catch (WrongNetworkException e) {
             // Success.
