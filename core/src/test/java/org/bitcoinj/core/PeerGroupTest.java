/*
 * Copyright 2011 Google Inc.
 * Copyright 2014 Andreas Schildbach
 *
 * Licensed under the Apache License, Version 2.0 (the "License");
 * you may not use this file except in compliance with the License.
 * You may obtain a copy of the License at
 *
 *    http://www.apache.org/licenses/LICENSE-2.0
 *
 * Unless required by applicable law or agreed to in writing, software
 * distributed under the License is distributed on an "AS IS" BASIS,
 * WITHOUT WARRANTIES OR CONDITIONS OF ANY KIND, either express or implied.
 * See the License for the specific language governing permissions and
 * limitations under the License.
 */

package org.bitcoinj.core;

import com.google.common.base.Stopwatch;
import com.google.common.collect.*;
import com.google.common.net.*;
import com.google.common.util.concurrent.*;
import org.bitcoinj.core.listeners.*;
import org.bitcoinj.net.discovery.*;
import org.bitcoinj.testing.*;
import org.bitcoinj.utils.*;
import org.bitcoinj.wallet.Wallet;
import org.junit.*;
import org.junit.runner.*;
import org.junit.runners.*;

import java.io.*;
import java.net.*;
import java.util.*;
import java.util.concurrent.*;
import java.util.concurrent.atomic.*;

import static org.bitcoinj.core.Coin.*;
import static org.junit.Assert.*;


// TX announcement and broadcast is tested in TransactionBroadcastTest.

@RunWith(value = Parameterized.class)
public class PeerGroupTest extends TestWithPeerGroup {
    private static final int BLOCK_HEIGHT_GENESIS = 0;

    private BlockingQueue<Peer> connectedPeers;
    private BlockingQueue<Peer> disconnectedPeers;
    private PeerConnectedEventListener connectedListener = new PeerConnectedEventListener() {
        @Override
        public void onPeerConnected(Peer peer, int peerCount) {
            connectedPeers.add(peer);
        }
    };
    private PeerDisconnectedEventListener disconnectedListener = new PeerDisconnectedEventListener() {
        @Override
        public void onPeerDisconnected(Peer peer, int peerCount) {
            disconnectedPeers.add(peer);
        }
    };
    private PreMessageReceivedEventListener preMessageReceivedListener;
    private Map<Peer, AtomicInteger> peerToMessageCount;

    @Parameterized.Parameters
    public static Collection<ClientType[]> parameters() {
        return Arrays.asList(new ClientType[] {ClientType.NIO_CLIENT_MANAGER},
                             new ClientType[] {ClientType.BLOCKING_CLIENT_MANAGER});
    }

    public PeerGroupTest(ClientType clientType) {
        super(clientType);
    }

    @Override
    @Before
    public void setUp() throws Exception {
        super.setUp();
        peerToMessageCount = new HashMap<Peer, AtomicInteger>();
        connectedPeers = new LinkedBlockingQueue<Peer>();
        disconnectedPeers = new LinkedBlockingQueue<Peer>();
        preMessageReceivedListener = new PreMessageReceivedEventListener() {
            @Override
            public Message onPreMessageReceived(Peer peer, Message m) {
                AtomicInteger messageCount = peerToMessageCount.get(peer);
                if (messageCount == null) {
                    messageCount = new AtomicInteger(0);
                    peerToMessageCount.put(peer, messageCount);
                }
                messageCount.incrementAndGet();
                // Just pass the message right through for further processing.
                return m;
            }
        };
    }

    @Override
    @After
    public void tearDown() {
        super.tearDown();
    }

    @Test
    public void listener() throws Exception {
        peerGroup.addConnectedEventListener(connectedListener);
        peerGroup.addDisconnectedEventListener(disconnectedListener);
        peerGroup.addPreMessageReceivedEventListener(preMessageReceivedListener);
        peerGroup.start();

        // Create a couple of peers.
        InboundMessageQueuer p1 = connectPeer(1);
        InboundMessageQueuer p2 = connectPeer(2);
        connectedPeers.take();
        connectedPeers.take();

        pingAndWait(p1);
        pingAndWait(p2);
        Threading.waitForUserCode();
        assertEquals(0, disconnectedPeers.size());

        p1.close();
        disconnectedPeers.take();
        assertEquals(0, disconnectedPeers.size());
        p2.close();
        disconnectedPeers.take();
        assertEquals(0, disconnectedPeers.size());

        assertTrue(peerGroup.removeConnectedEventListener(connectedListener));
        assertFalse(peerGroup.removeConnectedEventListener(connectedListener));
        assertTrue(peerGroup.removeDisconnectedEventListener(disconnectedListener));
        assertFalse(peerGroup.removeDisconnectedEventListener(disconnectedListener));
        assertTrue(peerGroup.removePreMessageReceivedEventListener(preMessageReceivedListener));
        assertFalse(peerGroup.removePreMessageReceivedEventListener(preMessageReceivedListener));
    }

    @Test
    public void peerDiscoveryPolling() throws InterruptedException {
        // Check that if peer discovery fails, we keep trying until we have some nodes to talk with.
        final CountDownLatch latch = new CountDownLatch(1);
        final AtomicBoolean result = new AtomicBoolean();
        peerGroup.addPeerDiscovery(new PeerDiscovery() {
            @Override
            public InetSocketAddress[] getPeers(long services, long unused, TimeUnit unused2) throws PeerDiscoveryException {
                if (!result.getAndSet(true)) {
                    // Pretend we are not connected to the internet.
                    throw new PeerDiscoveryException("test failure");
                } else {
                    // Return a bogus address.
                    latch.countDown();
                    return new InetSocketAddress[]{new InetSocketAddress("localhost", 1)};
                }
            }

            @Override
            public void shutdown() {
            }
        });
        peerGroup.start();
        latch.await();
        // Check that we did indeed throw an exception. If we got here it means we threw and then PeerGroup tried
        // again a bit later.
        assertTrue(result.get());
    }

    // Utility method to create a PeerDiscovery with a certain number of addresses.
    private PeerDiscovery createPeerDiscovery(int nrOfAddressesWanted, int port) {
        final InetSocketAddress[] addresses = new InetSocketAddress[nrOfAddressesWanted];
        for (int addressNr = 0; addressNr < nrOfAddressesWanted; addressNr++) {
            // make each address unique by using the counter to increment the port.
            addresses[addressNr] = new InetSocketAddress("localhost", port + addressNr);
        }
        return new PeerDiscovery() {
            public InetSocketAddress[] getPeers(long services, long unused, TimeUnit unused2) throws PeerDiscoveryException {
                return addresses;
            }
            public void shutdown() {
            }
        };
    }

    @Test
    public void multiplePeerDiscovery() throws InterruptedException {
        peerGroup.setMaxPeersToDiscoverCount(98);
        peerGroup.addPeerDiscovery(createPeerDiscovery(1, 0));
        peerGroup.addPeerDiscovery(createPeerDiscovery(2, 100));
        peerGroup.addPeerDiscovery(createPeerDiscovery(96, 200));
        peerGroup.addPeerDiscovery(createPeerDiscovery(3, 300));
        peerGroup.addPeerDiscovery(createPeerDiscovery(1, 400));
        peerGroup.addDiscoveredEventListener(new PeerDiscoveredEventListener() {
            @Override
            public void onPeersDiscovered(Set<PeerAddress> peerAddresses) {
                assertEquals(99, peerAddresses.size());
            }
        });
        peerGroup.start();
    }

    @Test
    public void receiveTxBroadcast() throws Exception {
        // Check that when we receive transactions on all our peers, we do the right thing.
        peerGroup.start();

        // Create a couple of peers.
        InboundMessageQueuer p1 = connectPeer(1);
        InboundMessageQueuer p2 = connectPeer(2);
        
        // Check the peer accessors.
        assertEquals(2, peerGroup.numConnectedPeers());
        Set<Peer> tmp = new HashSet<Peer>(peerGroup.getConnectedPeers());
        Set<Peer> expectedPeers = new HashSet<Peer>();
        expectedPeers.add(peerOf(p1));
        expectedPeers.add(peerOf(p2));
        assertEquals(tmp, expectedPeers);

        Coin value = COIN;
        Transaction t1 = FakeTxBuilder.createFakeTx(PARAMS, value, address);
        InventoryMessage inv = new InventoryMessage(PARAMS);
        inv.addTransaction(t1);

        // Note: we start with p2 here to verify that transactions are downloaded from whichever peer announces first
        // which does not have to be the same as the download peer (which is really the "block download peer").
        inbound(p2, inv);
        assertTrue(outbound(p2) instanceof GetDataMessage);
        inbound(p1, inv);
        assertNull(outbound(p1));  // Only one peer is used to download.
        inbound(p2, t1);
        assertNull(outbound(p1));
        // Asks for dependency.
        GetDataMessage getdata = (GetDataMessage) outbound(p2);
        assertNotNull(getdata);
        inbound(p2, new NotFoundMessage(PARAMS, getdata.getItems()));
        pingAndWait(p2);
        assertEquals(value, wallet.getBalance(Wallet.BalanceType.ESTIMATED));
    }

    
    @Test
    public void receiveTxBroadcastOnAddedWallet() throws Exception {
        // Check that when we receive transactions on all our peers, we do the right thing.
        peerGroup.start();

        // Create a peer.
        InboundMessageQueuer p1 = connectPeer(1);
        
        Wallet wallet2 = new Wallet(PARAMS);
        ECKey key2 = wallet2.freshReceiveKey();
<<<<<<< HEAD
        Address address2 = key2.toAddress(params);

=======
        Address address2 = key2.toAddress(PARAMS);
        
>>>>>>> 4c047761
        peerGroup.addWallet(wallet2);
        blockChain.addWallet(wallet2);

        assertEquals(BloomFilter.class, waitForOutbound(p1).getClass());
        assertEquals(MemoryPoolMessage.class, waitForOutbound(p1).getClass());

        Coin value = COIN;
        Transaction t1 = FakeTxBuilder.createFakeTx(PARAMS, value, address2);
        InventoryMessage inv = new InventoryMessage(PARAMS);
        inv.addTransaction(t1);

        inbound(p1, inv);
        assertTrue(outbound(p1) instanceof GetDataMessage);
        inbound(p1, t1);
        // Asks for dependency.
        GetDataMessage getdata = (GetDataMessage) outbound(p1);
        assertNotNull(getdata);
        inbound(p1, new NotFoundMessage(PARAMS, getdata.getItems()));
        pingAndWait(p1);
        assertEquals(value, wallet2.getBalance(Wallet.BalanceType.ESTIMATED));
    }

    @Test
    public void singleDownloadPeer1() throws Exception {
        // Check that we don't attempt to retrieve blocks on multiple peers.
        peerGroup.start();

        // Create a couple of peers.
        InboundMessageQueuer p1 = connectPeer(1);
        InboundMessageQueuer p2 = connectPeer(2);
        assertEquals(2, peerGroup.numConnectedPeers());

        // Set up a little block chain. We heard about b1 but not b2 (it is pending download). b3 is solved whilst we
        // are downloading the chain.
        Block b1 = FakeTxBuilder.createFakeBlock(blockStore, BLOCK_HEIGHT_GENESIS).block;
        blockChain.add(b1);
        Block b2 = FakeTxBuilder.makeSolvedTestBlock(b1);
        Block b3 = FakeTxBuilder.makeSolvedTestBlock(b2);

        // Peer 1 and 2 receives an inv advertising a newly solved block.
        InventoryMessage inv = new InventoryMessage(PARAMS);
        inv.addBlock(b3);
        // Only peer 1 tries to download it.
        inbound(p1, inv);
        pingAndWait(p1);
        
        assertTrue(outbound(p1) instanceof GetDataMessage);
        assertNull(outbound(p2));
        // Peer 1 goes away, peer 2 becomes the download peer and thus queries the remote mempool.
        final SettableFuture<Void> p1CloseFuture = SettableFuture.create();
        peerOf(p1).addDisconnectedEventListener(new PeerDisconnectedEventListener() {
            @Override
            public void onPeerDisconnected(Peer peer, int peerCount) {
                p1CloseFuture.set(null);
            }
        });
        closePeer(peerOf(p1));
        p1CloseFuture.get();
        // Peer 2 fetches it next time it hears an inv (should it fetch immediately?).
        inbound(p2, inv);
        assertTrue(outbound(p2) instanceof GetDataMessage);
    }

    @Test
    public void singleDownloadPeer2() throws Exception {
        // Check that we don't attempt multiple simultaneous block chain downloads, when adding a new peer in the
        // middle of an existing chain download.
        // Create a couple of peers.
        peerGroup.start();

        // Create a couple of peers.
        InboundMessageQueuer p1 = connectPeer(1);

        // Set up a little block chain.
        Block b1 = FakeTxBuilder.createFakeBlock(blockStore, BLOCK_HEIGHT_GENESIS).block;
        Block b2 = FakeTxBuilder.makeSolvedTestBlock(b1);
        Block b3 = FakeTxBuilder.makeSolvedTestBlock(b2);

        // Expect a zero hash getblocks on p1. This is how the process starts.
        peerGroup.startBlockChainDownload(new AbstractPeerDataEventListener() {
        });
        GetBlocksMessage getblocks = (GetBlocksMessage) outbound(p1);
        assertEquals(Sha256Hash.ZERO_HASH, getblocks.getStopHash());
        // We give back an inv with some blocks in it.
        InventoryMessage inv = new InventoryMessage(PARAMS);
        inv.addBlock(b1);
        inv.addBlock(b2);
        inv.addBlock(b3);
        
        inbound(p1, inv);
        assertTrue(outbound(p1) instanceof GetDataMessage);
        // We hand back the first block.
        inbound(p1, b1);
        // Now we successfully connect to another peer. There should be no messages sent.
        InboundMessageQueuer p2 = connectPeer(2);
        Message message = outbound(p2);
        assertNull(message == null ? "" : message.toString(), message);
    }

    @Test
    public void transactionConfidence() throws Exception {
        // Checks that we correctly count how many peers broadcast a transaction, so we can establish some measure of
        // its trustworthyness assuming an untampered with internet connection.
        peerGroup.start();

        final Transaction[] event = new Transaction[1];
        final TransactionConfidence[] confEvent = new TransactionConfidence[1];
        peerGroup.addOnTransactionBroadcastListener(Threading.SAME_THREAD, new OnTransactionBroadcastListener() {
            @Override
            public void onTransaction(Peer peer, Transaction t) {
                event[0] = t;
            }
        });

        InboundMessageQueuer p1 = connectPeer(1);
        InboundMessageQueuer p2 = connectPeer(2);
        InboundMessageQueuer p3 = connectPeer(3);

        Transaction tx = FakeTxBuilder.createFakeTx(PARAMS, valueOf(20, 0), address);
        InventoryMessage inv = new InventoryMessage(PARAMS);
        inv.addTransaction(tx);

        assertEquals(0, tx.getConfidence().numBroadcastPeers());
        assertNull(tx.getConfidence().getLastBroadcastedAt());

        // Peer 2 advertises the tx but does not receive it yet.
        inbound(p2, inv);
        assertTrue(outbound(p2) instanceof GetDataMessage);
        assertEquals(1, tx.getConfidence().numBroadcastPeers());
        assertNull(event[0]);
        // Peer 1 advertises the tx, we don't do anything as it's already been requested.
        inbound(p1, inv);
        assertNull(outbound(p1));
        // Peer 2 gets sent the tx and requests the dependency.
        inbound(p2, tx);
        assertTrue(outbound(p2) instanceof GetDataMessage);
        tx = event[0];  // We want to use the canonical copy delivered by the PeerGroup from now on.
        assertNotNull(tx);
        event[0] = null;

        // Peer 1 (the download peer) advertises the tx, we download it.
        inbound(p1, inv);  // returns getdata
        inbound(p1, tx);   // returns nothing after a queue drain.
        // Two peers saw this tx hash.
        assertEquals(2, tx.getConfidence().numBroadcastPeers());
        assertTrue(tx.getConfidence().wasBroadcastBy(peerOf(p1).getAddress()));
        assertTrue(tx.getConfidence().wasBroadcastBy(peerOf(p2).getAddress()));
        assertNotNull(tx.getConfidence().getLastBroadcastedAt());

        tx.getConfidence().addEventListener(new TransactionConfidence.Listener() {
            @Override
            public void onConfidenceChanged(TransactionConfidence confidence, TransactionConfidence.Listener.ChangeReason reason) {
                confEvent[0] = confidence;
            }
        });
        // A straggler reports in.
        inbound(p3, inv);
        pingAndWait(p3);
        Threading.waitForUserCode();
        assertEquals(tx.getHash(), confEvent[0].getTransactionHash());
        assertEquals(3, tx.getConfidence().numBroadcastPeers());
        assertTrue(tx.getConfidence().wasBroadcastBy(peerOf(p3).getAddress()));
    }

    @Test
    public void testWalletCatchupTime() throws Exception {
        // Check the fast catchup time was initialized to something around the current runtime minus a week.
        // The wallet was already added to the peer in setup.
        final int WEEK = 86400 * 7;
        final long now = Utils.currentTimeSeconds();
        peerGroup.start();
        assertTrue(peerGroup.getFastCatchupTimeSecs() > now - WEEK - 10000);
        Wallet w2 = new Wallet(PARAMS);
        ECKey key1 = new ECKey();
        key1.setCreationTimeSeconds(now - 86400);  // One day ago.
        w2.importKey(key1);
        peerGroup.addWallet(w2);
        peerGroup.waitForJobQueue();
        assertEquals(peerGroup.getFastCatchupTimeSecs(), now - 86400 - WEEK);
        // Adding a key to the wallet should update the fast catchup time, but asynchronously and in the background
        // due to the need to avoid complicated lock inversions.
        ECKey key2 = new ECKey();
        key2.setCreationTimeSeconds(now - 100000);
        w2.importKey(key2);
        peerGroup.waitForJobQueue();
        assertEquals(peerGroup.getFastCatchupTimeSecs(), now - WEEK - 100000);
    }

    @Test
    public void noPings() throws Exception {
        peerGroup.start();
        peerGroup.setPingIntervalMsec(0);
        VersionMessage versionMessage = new VersionMessage(PARAMS, 2);
        versionMessage.clientVersion = NetworkParameters.ProtocolVersion.BLOOM_FILTER.getBitcoinProtocolVersion();
        versionMessage.localServices = VersionMessage.NODE_NETWORK;
        connectPeer(1, versionMessage);
        peerGroup.waitForPeers(1).get();
        assertFalse(peerGroup.getConnectedPeers().get(0).getLastPingTime() < Long.MAX_VALUE);
    }

    @Test
    public void pings() throws Exception {
        peerGroup.start();
        peerGroup.setPingIntervalMsec(100);
        VersionMessage versionMessage = new VersionMessage(PARAMS, 2);
        versionMessage.clientVersion = NetworkParameters.ProtocolVersion.BLOOM_FILTER.getBitcoinProtocolVersion();
        versionMessage.localServices = VersionMessage.NODE_NETWORK;
        InboundMessageQueuer p1 = connectPeer(1, versionMessage);
        Ping ping = (Ping) waitForOutbound(p1);
        inbound(p1, new Pong(ping.getNonce()));
        pingAndWait(p1);
        assertTrue(peerGroup.getConnectedPeers().get(0).getLastPingTime() < Long.MAX_VALUE);
        // The call to outbound should block until a ping arrives.
        ping = (Ping) waitForOutbound(p1);
        inbound(p1, new Pong(ping.getNonce()));
        assertTrue(peerGroup.getConnectedPeers().get(0).getLastPingTime() < Long.MAX_VALUE);
    }

    @Test
    public void downloadPeerSelection() throws Exception {
        peerGroup.start();
        VersionMessage versionMessage2 = new VersionMessage(PARAMS, 2);
        versionMessage2.clientVersion = NetworkParameters.ProtocolVersion.BLOOM_FILTER.getBitcoinProtocolVersion();
        versionMessage2.localServices = VersionMessage.NODE_NETWORK;
        VersionMessage versionMessage3 = new VersionMessage(PARAMS, 3);
        versionMessage3.clientVersion = NetworkParameters.ProtocolVersion.BLOOM_FILTER.getBitcoinProtocolVersion();
        versionMessage3.localServices = VersionMessage.NODE_NETWORK;
        assertNull(peerGroup.getDownloadPeer());
        Peer a = connectPeer(1, versionMessage2).peer;
        assertEquals(2, peerGroup.getMostCommonChainHeight());
        assertEquals(a, peerGroup.getDownloadPeer());
        connectPeer(2, versionMessage2);
        assertEquals(2, peerGroup.getMostCommonChainHeight());
        assertEquals(a, peerGroup.getDownloadPeer());  // No change.
        Peer c = connectPeer(3, versionMessage3).peer;
        assertEquals(2, peerGroup.getMostCommonChainHeight());
        assertEquals(a, peerGroup.getDownloadPeer());  // No change yet.
        connectPeer(4, versionMessage3);
        assertEquals(3, peerGroup.getMostCommonChainHeight());
        assertEquals(a, peerGroup.getDownloadPeer());  // Still no change.

        // New peer with a higher protocol version but same chain height.
        // TODO: When PeerGroup.selectDownloadPeer.PREFERRED_VERSION is not equal to vMinRequiredProtocolVersion,
        // reenable this test
<<<<<<< HEAD
        /*VersionMessage versionMessage4 = new VersionMessage(context, 3);
=======
        /*VersionMessage versionMessage4 = new VersionMessage(PARAMS, 3);
>>>>>>> 4c047761
        versionMessage4.clientVersion = 100000;
        versionMessage4.localServices = VersionMessage.NODE_NETWORK;
        InboundMessageQueuer d = connectPeer(5, versionMessage4);
        assertEquals(d.peer, peerGroup.getDownloadPeer());*/
    }

    @Test
    public void peerTimeoutTest() throws Exception {
        final int timeout = 100;
        peerGroup.start();
        peerGroup.setConnectTimeoutMillis(timeout);

        final SettableFuture<Void> peerConnectedFuture = SettableFuture.create();
        final SettableFuture<Void> peerDisconnectedFuture = SettableFuture.create();
        peerGroup.addConnectedEventListener(Threading.SAME_THREAD, new PeerConnectedEventListener() {
            @Override
            public void onPeerConnected(Peer peer, int peerCount) {
                peerConnectedFuture.set(null);
            }
        });
        peerGroup.addDisconnectedEventListener(Threading.SAME_THREAD, new PeerDisconnectedEventListener() {
            @Override
            public void onPeerDisconnected(Peer peer, int peerCount) {
                peerDisconnectedFuture.set(null);
            }
        });
        // connect to peer but don't do handshake
        final Stopwatch watch = Stopwatch.createStarted(); // before connection so we don't get elapsed < timeout
        connectPeerWithoutVersionExchange(0);
        // wait for disconnect (plus a bit more, in case test server is overloaded)
        try {
            peerDisconnectedFuture.get(timeout + 200, TimeUnit.MILLISECONDS);
        } catch (TimeoutException e) {
            // the checks below suffice for this case too
        }
        // check things after disconnect
        watch.stop();
        assertFalse(peerConnectedFuture.isDone()); // should never have connected
        assertTrue(watch.elapsed(TimeUnit.MILLISECONDS) >= timeout); // should not disconnect before timeout
        assertTrue(peerDisconnectedFuture.isDone()); // but should disconnect eventually
    }

    @Test
    @Ignore("disabled for now as this test is too flaky")
    public void peerPriority() throws Exception {
        final List<InetSocketAddress> addresses = Lists.newArrayList(
                new InetSocketAddress("localhost", 2000),
                new InetSocketAddress("localhost", 2001),
                new InetSocketAddress("localhost", 2002)
        );
        peerGroup.addConnectedEventListener(connectedListener);
        peerGroup.addDisconnectedEventListener(disconnectedListener);
        peerGroup.addPreMessageReceivedEventListener(preMessageReceivedListener);
        peerGroup.addPeerDiscovery(new PeerDiscovery() {
            @Override
            public InetSocketAddress[] getPeers(long services, long unused, TimeUnit unused2) throws PeerDiscoveryException {
                return addresses.toArray(new InetSocketAddress[addresses.size()]);
            }

            @Override
            public void shutdown() {
            }
        });
        peerGroup.setMaxConnections(3);

        Utils.setMockSleep(true);
        blockJobs = true;

        jobBlocks.release(2);   // startup + first peer discovery
        peerGroup.start();

        jobBlocks.release(3);  // One for each peer.
        handleConnectToPeer(0);
        handleConnectToPeer(1);
        handleConnectToPeer(2);
        connectedPeers.take();
        connectedPeers.take();
        connectedPeers.take();
        addresses.clear();
        addresses.addAll(Lists.newArrayList(new InetSocketAddress("localhost", 2003)));
        stopPeerServer(2);
        assertEquals(2002, disconnectedPeers.take().getAddress().getPort()); // peer died

        // discovers, connects to new peer
        jobBlocks.release(1);
        handleConnectToPeer(3);
        assertEquals(2003, connectedPeers.take().getAddress().getPort());

        stopPeerServer(1);
        assertEquals(2001, disconnectedPeers.take().getAddress().getPort()); // peer died

        // Alternates trying two offline peers
        jobBlocks.release(10);
        assertEquals(2001, disconnectedPeers.take().getAddress().getPort());
        assertEquals(2002, disconnectedPeers.take().getAddress().getPort());
        assertEquals(2001, disconnectedPeers.take().getAddress().getPort());
        assertEquals(2002, disconnectedPeers.take().getAddress().getPort());
        assertEquals(2001, disconnectedPeers.take().getAddress().getPort());

        // Peer 2 comes online
        startPeerServer(2);
        jobBlocks.release(1);
        handleConnectToPeer(2);
        assertEquals(2002, connectedPeers.take().getAddress().getPort());

        jobBlocks.release(6);
        stopPeerServer(2);
        assertEquals(2002, disconnectedPeers.take().getAddress().getPort()); // peer died

        // Peer 2 is tried before peer 1, since it has a lower backoff due to recent success
        assertEquals(2002, disconnectedPeers.take().getAddress().getPort());
        assertEquals(2001, disconnectedPeers.take().getAddress().getPort());
    }

    @Test
    public void testBloomOnP2Pubkey() throws Exception {
        // Cover bug 513. When a relevant transaction with a p2pubkey output is found, the Bloom filter should be
        // recalculated to include that transaction hash but not re-broadcast as the remote nodes should have followed
        // the same procedure. However a new node that's connected should get the fresh filter.
        peerGroup.start();
        final ECKey key = wallet.currentReceiveKey();
        // Create a couple of peers.
        InboundMessageQueuer p1 = connectPeer(1);
        InboundMessageQueuer p2 = connectPeer(2);
        // Create a pay to pubkey tx.
        Transaction tx = FakeTxBuilder.createFakeTx(PARAMS, COIN, key);
        Transaction tx2 = new Transaction(PARAMS);
        tx2.addInput(tx.getOutput(0));
        TransactionOutPoint outpoint = tx2.getInput(0).getOutpoint();
        assertTrue(p1.lastReceivedFilter.contains(key.getPubKey()));
        assertFalse(p1.lastReceivedFilter.contains(tx.getHash().getBytes()));
        inbound(p1, tx);
        // p1 requests dep resolution, p2 is quiet.
        assertTrue(outbound(p1) instanceof GetDataMessage);
        final Sha256Hash dephash = tx.getInput(0).getOutpoint().getHash();
        final InventoryItem inv = new InventoryItem(InventoryItem.Type.Transaction, dephash);
        inbound(p1, new NotFoundMessage(PARAMS, ImmutableList.of(inv)));
        assertNull(outbound(p1));
        assertNull(outbound(p2));
        peerGroup.waitForJobQueue();
        // Now we connect p3 and there is a new bloom filter sent, that DOES match the relevant outpoint.
        InboundMessageQueuer p3 = connectPeer(3);
        assertTrue(p3.lastReceivedFilter.contains(key.getPubKey()));
        assertTrue(p3.lastReceivedFilter.contains(outpoint.unsafeBitcoinSerialize()));
    }

    @Test
    public void testBloomResendOnNewKey() throws Exception {
        // Check that when we add a new key to the wallet, the Bloom filter is re-calculated and re-sent but only once
        // we exceed the lookahead threshold.
        wallet.setKeyChainGroupLookaheadSize(5);
        wallet.setKeyChainGroupLookaheadThreshold(4);
        peerGroup.start();
        // Create a couple of peers.
        InboundMessageQueuer p1 = connectPeer(1);
        InboundMessageQueuer p2 = connectPeer(2);
        peerGroup.waitForJobQueue();
        BloomFilter f1 = p1.lastReceivedFilter;
        ECKey key = null;
        // We have to run ahead of the lookahead zone for this test. There should only be one bloom filter recalc.
        for (int i = 0; i < wallet.getKeyChainGroupLookaheadSize() + wallet.getKeyChainGroupLookaheadThreshold() + 1; i++) {
            key = wallet.freshReceiveKey();
        }
        peerGroup.waitForJobQueue();
        BloomFilter bf, f2 = null;
        while ((bf = (BloomFilter) outbound(p1)) != null) {
            assertEquals(MemoryPoolMessage.class, outbound(p1).getClass());
            f2 = bf;
        }
        assertNotNull(key);
        assertNotNull(f2);
        assertNull(outbound(p1));
        // Check the last filter received.
        assertNotEquals(f1, f2);
        assertTrue(f2.contains(key.getPubKey()));
        assertTrue(f2.contains(key.getPubKeyHash()));
        assertFalse(f1.contains(key.getPubKey()));
        assertFalse(f1.contains(key.getPubKeyHash()));
    }

    @Test
    public void waitForNumPeers1() throws Exception {
        ListenableFuture<List<Peer>> future = peerGroup.waitForPeers(3);
        peerGroup.start();
        assertFalse(future.isDone());
        connectPeer(1);
        assertFalse(future.isDone());
        connectPeer(2);
        assertFalse(future.isDone());
        assertTrue(peerGroup.waitForPeers(2).isDone());   // Immediate completion.
        connectPeer(3);
        future.get();
        assertTrue(future.isDone());
    }

    @Test
    public void waitForPeersOfVersion() throws Exception {
        final int baseVer = peerGroup.getMinRequiredProtocolVersion() + 3000;
        final int newVer = baseVer + 1000;

        ListenableFuture<List<Peer>> future = peerGroup.waitForPeersOfVersion(2, newVer);

        VersionMessage ver1 = new VersionMessage(PARAMS, 10);
        ver1.clientVersion = baseVer;
        ver1.localServices = VersionMessage.NODE_NETWORK;
        VersionMessage ver2 = new VersionMessage(PARAMS, 10);
        ver2.clientVersion = newVer;
        ver2.localServices = VersionMessage.NODE_NETWORK;
        peerGroup.start();
        assertFalse(future.isDone());
        connectPeer(1, ver1);
        assertFalse(future.isDone());
        connectPeer(2, ver2);
        assertFalse(future.isDone());
        assertTrue(peerGroup.waitForPeersOfVersion(1, newVer).isDone());   // Immediate completion.
        connectPeer(3, ver2);
        future.get();
        assertTrue(future.isDone());
    }

    @Test
    public void waitForPeersWithServiceFlags() throws Exception {
        ListenableFuture<List<Peer>> future = peerGroup.waitForPeersWithServiceMask(2, 3);

        VersionMessage ver1 = new VersionMessage(PARAMS, 10);
        ver1.clientVersion = 70000;
        ver1.localServices = VersionMessage.NODE_NETWORK;
        VersionMessage ver2 = new VersionMessage(PARAMS, 10);
        ver2.clientVersion = 70000;
        ver2.localServices = VersionMessage.NODE_NETWORK | 2;
        peerGroup.start();
        assertFalse(future.isDone());
        connectPeer(1, ver1);
        assertTrue(peerGroup.findPeersWithServiceMask(3).isEmpty());
        assertFalse(future.isDone());
        connectPeer(2, ver2);
        assertFalse(future.isDone());
        assertEquals(1, peerGroup.findPeersWithServiceMask(3).size());
        assertTrue(peerGroup.waitForPeersWithServiceMask(1, 0x3).isDone());   // Immediate completion.
        connectPeer(3, ver2);
        future.get();
        assertTrue(future.isDone());
        peerGroup.stop();
    }

    @Test
    public void preferLocalPeer() throws IOException {
        // Because we are using the same port (8333 or 18333) that is used by Bitcoin Core
        // We have to consider 2 cases:
        // 1. Test are executed on the same machine that is running a full node
        // 2. Test are executed without any full node running locally
        // We have to avoid to connecting to real and external services in unit tests
<<<<<<< HEAD
        // So we skip this test in case we have already something running on port context.getPort()
=======
        // So we skip this test in case we have already something running on port PARAMS.getPort()
>>>>>>> 4c047761

        // Check that if we have a localhost port 8333 or 18333 then it's used instead of the p2p network.
        ServerSocket local = null;
        try {
            local = new ServerSocket(PARAMS.getPort(), 100, InetAddresses.forString("127.0.0.1"));
        }
        catch(BindException e) { // Port already in use, skipping this test.
            return;
        }

        try {
            peerGroup.setUseLocalhostPeerWhenPossible(true);
            peerGroup.start();
            local.accept().close();   // Probe connect
            local.accept();   // Real connect
            // If we get here it used the local peer. Check no others are in use.
            assertEquals(1, peerGroup.getMaxConnections());
            assertEquals(PeerAddress.localhost(PARAMS), peerGroup.getPendingPeers().get(0).getAddress());
        } finally {
            local.close();
        }
    }

    private <T extends Message> T assertNextMessageIs(InboundMessageQueuer q, Class<T> klass) throws Exception {
        Message outbound = waitForOutbound(q);
        assertEquals(klass, outbound.getClass());
        return (T) outbound;
    }

    @Test
    public void autoRescanOnKeyExhaustion() throws Exception {
        // Check that if the last key that was inserted into the bloom filter is seen in some requested blocks,
        // that the exhausting block is discarded, a new filter is calculated and sent, and then the download resumes.

        final int NUM_KEYS = 9;

        // First, grab a load of keys from the wallet, and then recreate it so it forgets that those keys were issued.
        Wallet shadow = Wallet.fromSeed(wallet.getParams(), wallet.getKeyChainSeed());
        List<ECKey> keys = new ArrayList<ECKey>(NUM_KEYS);
        for (int i = 0; i < NUM_KEYS; i++) {
            keys.add(shadow.freshReceiveKey());
        }
        // Reduce the number of keys we need to work with to speed up this test.
        wallet.setKeyChainGroupLookaheadSize(4);
        wallet.setKeyChainGroupLookaheadThreshold(2);

        peerGroup.start();
        InboundMessageQueuer p1 = connectPeer(1);
        assertTrue(p1.lastReceivedFilter.contains(keys.get(0).getPubKey()));
        assertTrue(p1.lastReceivedFilter.contains(keys.get(5).getPubKeyHash()));
        assertFalse(p1.lastReceivedFilter.contains(keys.get(keys.size() - 1).getPubKey()));
        peerGroup.startBlockChainDownload(null);
        assertNextMessageIs(p1, GetBlocksMessage.class);

        // Make some transactions and blocks that send money to the wallet thus using up all the keys.
        List<Block> blocks = Lists.newArrayList();
        Coin expectedBalance = Coin.ZERO;
        Block prev = blockStore.getChainHead().getHeader();
        for (ECKey key1 : keys) {
            Address addr = key1.toAddress(PARAMS);
            Block next = FakeTxBuilder.makeSolvedTestBlock(prev, FakeTxBuilder.createFakeTx(PARAMS, Coin.FIFTY_COINS, addr));
            expectedBalance = expectedBalance.add(next.getTransactions().get(2).getOutput(0).getValue());
            blocks.add(next);
            prev = next;
        }

        // Send the chain that doesn't have all the transactions in it. The blocks after the exhaustion point should all
        // be ignored.
        int epoch = wallet.getKeyChainGroupCombinedKeyLookaheadEpochs();
        BloomFilter filter = new BloomFilter(PARAMS, p1.lastReceivedFilter.bitcoinSerialize());
        filterAndSend(p1, blocks, filter);
        Block exhaustionPoint = blocks.get(3);
        pingAndWait(p1);

        assertNotEquals(epoch, wallet.getKeyChainGroupCombinedKeyLookaheadEpochs());
        // 4th block was end of the lookahead zone and thus was discarded, so we got 3 blocks worth of money (50 each).
        assertEquals(Coin.FIFTY_COINS.multiply(3), wallet.getBalance());
        assertEquals(exhaustionPoint.getPrevBlockHash(), blockChain.getChainHead().getHeader().getHash());

        // Await the new filter.
        peerGroup.waitForJobQueue();
        BloomFilter newFilter = assertNextMessageIs(p1, BloomFilter.class);
        assertNotEquals(filter, newFilter);
        assertNextMessageIs(p1, MemoryPoolMessage.class);
        Ping ping = assertNextMessageIs(p1, Ping.class);
        inbound(p1, new Pong(ping.getNonce()));

        // Await restart of the chain download.
        GetDataMessage getdata = assertNextMessageIs(p1, GetDataMessage.class);
        assertEquals(exhaustionPoint.getHash(), getdata.getHashOf(0));
        assertEquals(InventoryItem.Type.FilteredBlock, getdata.getItems().get(0).type);
        List<Block> newBlocks = blocks.subList(3, blocks.size());
        filterAndSend(p1, newBlocks, newFilter);
        assertNextMessageIs(p1, Ping.class);

        // It happened again.
        peerGroup.waitForJobQueue();
        newFilter = assertNextMessageIs(p1, BloomFilter.class);
        assertNextMessageIs(p1, MemoryPoolMessage.class);
        inbound(p1, new Pong(assertNextMessageIs(p1, Ping.class).getNonce()));
        assertNextMessageIs(p1, GetDataMessage.class);
        newBlocks = blocks.subList(6, blocks.size());
        filterAndSend(p1, newBlocks, newFilter);
        // Send a non-tx message so the peer knows the filtered block is over and force processing.
        inbound(p1, new Ping());
        pingAndWait(p1);

        assertEquals(expectedBalance, wallet.getBalance());
        assertEquals(blocks.get(blocks.size() - 1).getHash(), blockChain.getChainHead().getHeader().getHash());
    }

    private void filterAndSend(InboundMessageQueuer p1, List<Block> blocks, BloomFilter filter) {
        for (Block block : blocks) {
            FilteredBlock fb = filter.applyAndUpdate(block);
            inbound(p1, fb);
            for (Transaction tx : fb.getAssociatedTransactions().values())
                inbound(p1, tx);
        }
    }
}<|MERGE_RESOLUTION|>--- conflicted
+++ resolved
@@ -245,13 +245,8 @@
         
         Wallet wallet2 = new Wallet(PARAMS);
         ECKey key2 = wallet2.freshReceiveKey();
-<<<<<<< HEAD
-        Address address2 = key2.toAddress(params);
-
-=======
         Address address2 = key2.toAddress(PARAMS);
         
->>>>>>> 4c047761
         peerGroup.addWallet(wallet2);
         blockChain.addWallet(wallet2);
 
@@ -496,11 +491,7 @@
         // New peer with a higher protocol version but same chain height.
         // TODO: When PeerGroup.selectDownloadPeer.PREFERRED_VERSION is not equal to vMinRequiredProtocolVersion,
         // reenable this test
-<<<<<<< HEAD
-        /*VersionMessage versionMessage4 = new VersionMessage(context, 3);
-=======
         /*VersionMessage versionMessage4 = new VersionMessage(PARAMS, 3);
->>>>>>> 4c047761
         versionMessage4.clientVersion = 100000;
         versionMessage4.localServices = VersionMessage.NODE_NETWORK;
         InboundMessageQueuer d = connectPeer(5, versionMessage4);
@@ -753,11 +744,7 @@
         // 1. Test are executed on the same machine that is running a full node
         // 2. Test are executed without any full node running locally
         // We have to avoid to connecting to real and external services in unit tests
-<<<<<<< HEAD
-        // So we skip this test in case we have already something running on port context.getPort()
-=======
         // So we skip this test in case we have already something running on port PARAMS.getPort()
->>>>>>> 4c047761
 
         // Check that if we have a localhost port 8333 or 18333 then it's used instead of the p2p network.
         ServerSocket local = null;
