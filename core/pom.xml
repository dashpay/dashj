<?xml version="1.0" encoding="UTF-8"?>
<!--
  ~ Copyright 2012 Google Inc.
  ~
  ~ Licensed under the Apache License, Version 2.0 (the "License");
  ~ you may not use this file except in compliance with the License.
  ~ You may obtain a copy of the License at
  ~
  ~    http://www.apache.org/licenses/LICENSE-2.0
  ~
  ~ Unless required by applicable law or agreed to in writing, software
  ~ distributed under the License is distributed on an "AS IS" BASIS,
  ~ WITHOUT WARRANTIES OR CONDITIONS OF ANY KIND, either express or implied.
  ~ See the License for the specific language governing permissions and
  ~ limitations under the License.
  -->

<project xmlns="http://maven.apache.org/POM/4.0.0"
         xmlns:xsi="http://www.w3.org/2001/XMLSchema-instance"
         xsi:schemaLocation="http://maven.apache.org/POM/4.0.0 http://maven.apache.org/xsd/maven-4.0.0.xsd">
    <modelVersion>4.0.0</modelVersion>
    <parent>
<<<<<<< HEAD
        <groupId>com.google</groupId>
        <artifactId>darkcoinj-parent</artifactId>
        <version>0.12-SNAPSHOT</version>
    </parent>

    <artifactId>darkcoinj</artifactId>
=======
        <groupId>org.bitcoinj</groupId>
        <artifactId>bitcoinj-parent</artifactId>
        <version>0.12.2</version>
    </parent>

    <artifactId>bitcoinj-core</artifactId>
>>>>>>> e6372c5d

    <name>darkcoinj</name>
    <description>A Java darkcoin library</description>

    <packaging>jar</packaging>

    <url>https://bitcoinj.github.io</url>

    <licenses>
        <license>
            <name>The Apache Software License, Version 2.0</name>
            <url>http://www.apache.org/licenses/LICENSE-2.0.txt</url>
            <distribution>repo</distribution>
        </license>
    </licenses>

    <!-- Dummy block to make Maven Central happy: authors list is in AUTHORS -->
    <developers>
        <developer>
            <name>The bitcoinj team</name>
            <email>bitcoinj@googlegroups.com</email>
        </developer>
    </developers>

    <profiles>
        <profile>
            <id>update-protobuf</id>
            <activation>
                <property>
                    <name>updateProtobuf</name>
                    <value>true</value>
                </property>
            </activation>
            <build>
                <plugins>
                    <plugin>
                        <artifactId>maven-antrun-plugin</artifactId>
                        <executions>
                            <execution>
                                <id>compile-protoc</id>
                                <phase>generate-sources</phase>
                                <configuration>
                                    <tasks>
                                        <path id="proto.path">
                                            <fileset dir="src">
                                                <include name="**/*.proto"/>
                                            </fileset>
                                        </path>
                                        <pathconvert pathsep=" " property="proto.files" refid="proto.path"/>
                                        <exec executable="protoc" failonerror="true">
                                            <arg value="--java_out=${project.basedir}/src/main/java"/>
                                            <arg value="-I${project.basedir}/src"/>
                                            <arg line="${proto.files}"/>
                                        </exec>
                                    </tasks>
                                </configuration>
                                <goals>
                                    <goal>run</goal>
                                </goals>
                            </execution>
                        </executions>
                    </plugin>
                </plugins>
            </build>
        </profile>
    </profiles>

    <build>
        <plugins>
            <plugin>
                <artifactId>maven-compiler-plugin</artifactId>
                <configuration>
                    <source>1.6</source>
                    <target>1.6</target>
                </configuration>
            </plugin>

            <!-- Generate source and javadoc jars: Maven Central requires this -->
            <plugin>
                <groupId>org.apache.maven.plugins</groupId>
                <artifactId>maven-source-plugin</artifactId>
                <executions>
                    <execution>
                        <id>attach-sources</id>
                        <phase>verify</phase>
                        <goals>
                            <goal>jar-no-fork</goal>
                        </goals>
                    </execution>
                </executions>
            </plugin>

            <plugin>
                <groupId>org.apache.maven.plugins</groupId>
                <artifactId>maven-javadoc-plugin</artifactId>
                <version>2.9.1</version>
                <executions>
                    <execution>
                        <id>attach-javadocs</id>
                        <goals>
                            <goal>jar</goal>
                        </goals>
                    </execution>
                </executions>
                <configuration>
                    <detectLinks/>
                    <links>
                        <link>http://docs.guava-libraries.googlecode.com/git-history/release/javadoc/</link>
                    </links>
                    <detectJavaApiLink/>
                </configuration>
            </plugin>

            <!-- Verify the dependency chain: see https://github.com/gary-rowe/BitcoinjEnforcerRules for
               more information on this.
            -->
            <plugin>
                <groupId>org.apache.maven.plugins</groupId>
                <artifactId>maven-enforcer-plugin</artifactId>
                <executions>
                    <execution>
                        <id>enforce</id>
                        <phase>verify</phase>
                        <goals>
                            <goal>enforce</goal>
                        </goals>
                        <configuration>
                            <rules>
                                <DependencyConvergence/>
                                <digestRule implementation="uk.co.froot.maven.enforcer.DigestRule">

                                    <!-- Create a snapshot to build the list of URNs below -->
                                    <buildSnapshot>true</buildSnapshot>

                                    <!-- List of required hashes -->
                                    <!-- Format is URN of groupId:artifactId:version:type:classifier:scope:hash -->
                                    <!-- classifier is "null" if not present -->
                                    <urns>
                                        <urn>org.bitcoinj:orchid:1.0:jar:null:compile:bd98285f39f88875bb91bde940d6ca2d020edaa4</urn>
                                        <urn>cglib:cglib-nodep:2.2:jar:null:test:59afed7ab65e7ec6585d5bc60556c3cbd203532b</urn>
                                        <urn>com.google.code.findbugs:jsr305:2.0.1:jar:null:compile:516c03b21d50a644d538de0f0369c620989cd8f0</urn>
                                        <urn>com.google.guava:guava:16.0.1:jar:null:compile:5fa98cd1a63c99a44dd8d3b77e4762b066a5d0c5</urn>
                                        <urn>com.google.protobuf:protobuf-java:2.5.0:jar:null:compile:a10732c76bfacdbd633a7eb0f7968b1059a65dfa</urn>
                                        <urn>com.h2database:h2:1.3.167:jar:null:compile:d3867d586f087e53eb12fc65e5693d8ee9a5da17</urn>
                                        <urn>com.lambdaworks:scrypt:1.4.0:jar:null:compile:906506b74f30c8c20bccd9ed4a11112d8941fe87</urn>
                                        <urn>com.madgag.spongycastle:core:1.51.0.0:jar:null:compile:0f642963312ea0e615ad65f28adc5a5b3a2a0862</urn>
                                        <urn>junit:junit:4.11:jar:null:test:4e031bb61df09069aeb2bffb4019e7a5034a4ee0</urn>
                                        <urn>net.jcip:jcip-annotations:1.0:jar:null:compile:afba4942caaeaf46aab0b976afd57cc7c181467e</urn>
                                        <urn>org.apache.maven.plugins:maven-clean-plugin:2.5:maven-plugin:null:runtime:75653decaefa85ca8114ff3a4f869bb2ee6d605d</urn>
                                        <urn>org.apache.maven.plugins:maven-compiler-plugin:3.1:maven-plugin:null:runtime:9977a8d04e75609cf01badc4eb6a9c7198c4c5ea</urn>
                                        <urn>org.apache.maven.plugins:maven-dependency-plugin:2.8:maven-plugin:null:runtime:04c8dedf3d9b2a3f45f3daa93e11ca547d2063ca</urn>
                                        <urn>org.apache.maven.plugins:maven-deploy-plugin:2.7:maven-plugin:null:runtime:6dadfb75679ca010b41286794f737088ebfe12fd</urn>
                                        <urn>org.apache.maven.plugins:maven-enforcer-plugin:1.2:maven-plugin:null:runtime:6b755a9a0d618f8f57c0b5c4a0737a012e710a46</urn>
                                        <urn>org.apache.maven.plugins:maven-install-plugin:2.5.1:maven-plugin:null:runtime:b6f5a4b621b9c26699c8deadb20fdc35ce568e35</urn>
                                        <urn>org.apache.maven.plugins:maven-jar-plugin:2.5:maven-plugin:null:runtime:344d667f5ec8b90d03d698d096a1147672fc522f</urn>
                                        <urn>org.apache.maven.plugins:maven-resources-plugin:2.6:maven-plugin:null:runtime:dd093ff6a4b680eae7ae83b5ab04310249fc6590</urn>
                                        <urn>org.apache.maven.plugins:maven-shade-plugin:2.3:maven-plugin:null:runtime:d136adc7abccc9c12adcad6ae7a9bc51b2b7184b</urn>
                                        <urn>org.apache.maven.plugins:maven-site-plugin:3.3:maven-plugin:null:runtime:77ba1752b1ac4c4339d6f11554800960a56a4ae1</urn>
                                        <urn>org.apache.maven.plugins:maven-source-plugin:2.1.2:maven-plugin:null:runtime:35154aa8e6e0e84c2b5c10c3d5220d65670ba984</urn>
                                        <urn>org.apache.maven.plugins:maven-surefire-plugin:2.12.4:maven-plugin:null:runtime:2b435f7f77777d2e62354fdc690da3f1dc47a26b</urn>
                                        <urn>org.codehaus.mojo:cobertura-maven-plugin:2.6:maven-plugin:null:runtime:5204735a0642b42f5647d8ec876d4301e328c0d5</urn>
                                        <urn>org.easymock:easymock:3.0:jar:null:test:f28a4c31c330f95c9acbf1108cea19952b5c496f</urn>
                                        <urn>org.hamcrest:hamcrest-core:1.3:jar:null:test:42a25dc3219429f0e5d060061f71acb49bf010a0</urn>
                                        <urn>org.objenesis:objenesis:1.2:jar:null:test:bfcb0539a071a4c5a30690388903ac48c0667f2a</urn>
                                        <urn>org.slf4j:slf4j-api:1.7.6:jar:null:compile:562424e36df3d2327e8e9301a76027fca17d54ea</urn>
                                        <urn>org.slf4j:slf4j-jdk14:1.7.6:jar:null:test:1a3301a32ea7d90c3d33e9d60edbfdc9589fc748</urn>
                                        <url>com.fasterxml.jackson.core:jackson-databind:2.4.2:jar:null:test:8e31266a272ad25ac4c089734d93e8d811652c1f</url>
                                        <url>com.fasterxml.jackson.core:jackson-core:2.4.2:jar:null:test:ceb72830d95c512b4b300a38f29febc85bdf6e4b</url>
                                        <url>com.fasterxml.jackson.core:jackson-annotations:2.4.2:jar:null:test:6bb52af09372d5064206d47d7887d41671f00f7d</url>
                                        <!-- A check for the rules themselves -->
                                        <urn>uk.co.froot.maven.enforcer:digest-enforcer-rules:0.0.1:jar:null:runtime:16a9e04f3fe4bb143c42782d07d5faf65b32106f</urn>
                                    </urns>
                                </digestRule>
                            </rules>
                        </configuration>
                    </execution>
                </executions>

                <!-- Ensure we download the enforcer rules -->
                <dependencies>
                    <dependency>
                        <groupId>uk.co.froot.maven.enforcer</groupId>
                        <artifactId>digest-enforcer-rules</artifactId>
                        <version>0.0.1</version>
                    </dependency>
                </dependencies>

            </plugin>

            <plugin>
                <groupId>org.apache.maven.plugins</groupId>
                <artifactId>maven-shade-plugin</artifactId>
                <executions>
                    <!-- Create the bundled JAR, it's easier for some people -->
                    <execution>
                        <phase>package</phase>
                        <goals>
                            <goal>shade</goal>
                        </goals>
                        <configuration>
                            <minimizeJar>false</minimizeJar>
                            <filters>
                                <filter>
                                    <!-- exclude signatures, the bundling process breaks them for some reason -->
                                    <artifact>*:*</artifact>
                                    <excludes>
                                        <exclude>META-INF/*.SF</exclude>
                                        <exclude>META-INF/*.DSA</exclude>
                                        <exclude>META-INF/*.RSA</exclude>
                                    </excludes>
                                </filter>
                            </filters>
                            <shadedArtifactAttached>true</shadedArtifactAttached>
                            <shadedClassifierName>bundled</shadedClassifierName>
                        </configuration>
                    </execution>
                </executions>
            </plugin>

            <!-- Create a bundled executable test jar that runs the regtester/pulltester.
                 The comparison tool is kind of messy and badly needs a seriously refactoring.
                 It depends on classes which are only in the test tree so we must do some
                 Maven kung fu here to create a bundle of it, as I couldn't make Maven Shade
                 do bundling on the test jar for some reason. Maven kind of sucks ...
              -->
            <plugin>
                <groupId>org.apache.maven.plugins</groupId>
                <artifactId>maven-dependency-plugin</artifactId>
                <executions>
                    <execution>
                        <id>unzip-lib</id>
                        <phase>package</phase>
                        <goals>
                            <goal>unpack</goal>
                        </goals>
                        <configuration>
                            <overWriteReleases>false</overWriteReleases>
                            <overWriteSnapshots>false</overWriteSnapshots>
                            <overWriteIfNewer>true</overWriteIfNewer>
                            <artifactItems>
                                <artifactItem>
                                    <outputDirectory>target/test-classes/</outputDirectory>
                                    <groupId>org.bitcoinj</groupId>
                                    <artifactId>bitcoinj-core</artifactId>
                                    <version>${project.version}</version>
                                </artifactItem>
                            </artifactItems>
                        </configuration>
                    </execution>
                    <execution>
                        <id>unzip-deps</id>
                        <phase>package</phase>
                        <goals>
                            <goal>unpack-dependencies</goal>
                        </goals>
                        <configuration>
                            <outputDirectory>target/test-classes/</outputDirectory>
                            <overWriteReleases>false</overWriteReleases>
                            <overWriteSnapshots>false</overWriteSnapshots>
                            <overWriteIfNewer>true</overWriteIfNewer>
                        </configuration>
                    </execution>
                </executions>
            </plugin>
            <plugin>
                <groupId>org.apache.maven.plugins</groupId>
                <artifactId>maven-jar-plugin</artifactId>
                <executions>
                    <execution>
                        <phase>package</phase>
                        <goals>
                            <goal>test-jar</goal>
                        </goals>
                        <configuration>
                            <archive>
                                <manifest>
                                    <mainClass>org.bitcoinj.core.BitcoindComparisonTool</mainClass>
                                    <addClasspath>false</addClasspath>
                                </manifest>
                            </archive>
                            <finalName>pull</finalName>    <!-- becomes pull-tests.jar on disk (hacky) -->
                            <excludes>
                                <exclude>META-INF/*.SF</exclude>
                                <exclude>META-INF/*.DSA</exclude>
                                <exclude>META-INF/*.RSA</exclude>
                            </excludes>
                        </configuration>
                    </execution>
                </executions>
            </plugin>
        </plugins>
    </build>

    <dependencies>
        <dependency>
            <groupId>junit</groupId>
            <artifactId>junit</artifactId>
            <version>4.11</version>
            <scope>test</scope>
        </dependency>
        <dependency>
            <groupId>org.easymock</groupId>
            <artifactId>easymock</artifactId>
            <version>3.0</version>
            <scope>test</scope>
        </dependency>
        <!-- darkcoinj consumers are expected to provide their own SLF4J adapters
             such as logback, slf4j-log4j12, slf4j-jcl and so on
             see http://www.slf4j.org/faq.html -->
        <dependency>
            <groupId>org.slf4j</groupId>
            <artifactId>slf4j-jdk14</artifactId>
            <version>1.7.6</version>
            <scope>test</scope>
        </dependency>
        <dependency>
            <groupId>com.fasterxml.jackson.core</groupId>
            <artifactId>jackson-databind</artifactId>
            <version>2.4.2</version>
            <scope>test</scope>
        </dependency>
        <dependency>
            <groupId>com.h2database</groupId>
            <artifactId>h2</artifactId>
            <version>1.3.167</version>
            <optional>true</optional>
        </dependency>
        <dependency>
            <groupId>com.madgag.spongycastle</groupId>
            <artifactId>core</artifactId>
            <version>1.51.0.0</version>
        </dependency>
        <dependency>
            <groupId>com.google.protobuf</groupId>
            <artifactId>protobuf-java</artifactId>
            <version>2.5.0</version>
        </dependency>
        <dependency>
            <groupId>com.google.guava</groupId>
            <artifactId>guava</artifactId>
            <version>16.0.1</version>
        </dependency>
        <dependency>
            <groupId>com.google.code.findbugs</groupId>
            <artifactId>jsr305</artifactId>
            <version>2.0.1</version>
        </dependency>
        <dependency>
            <groupId>net.jcip</groupId>
            <artifactId>jcip-annotations</artifactId>
            <version>1.0</version>
        </dependency>
        <dependency>
            <groupId>com.lambdaworks</groupId>
            <artifactId>scrypt</artifactId>
            <version>1.4.0</version>
        </dependency>

        <!-- Add in to test/use Postgres blockstore -->
        <!--
        <dependency>
          <groupId>postgresql</groupId>
          <artifactId>postgresql</artifactId>
          <version>9.1-901.jdbc4</version>
        </dependency>
        -->
        <dependency>
            <groupId>org.bitcoinj</groupId>
            <artifactId>orchid</artifactId>
            <version>1.0</version>
        </dependency>
    </dependencies>

</project><|MERGE_RESOLUTION|>--- conflicted
+++ resolved
@@ -20,21 +20,12 @@
          xsi:schemaLocation="http://maven.apache.org/POM/4.0.0 http://maven.apache.org/xsd/maven-4.0.0.xsd">
     <modelVersion>4.0.0</modelVersion>
     <parent>
-<<<<<<< HEAD
-        <groupId>com.google</groupId>
+        <groupId>org.bitcoinj</groupId>
         <artifactId>darkcoinj-parent</artifactId>
-        <version>0.12-SNAPSHOT</version>
-    </parent>
-
-    <artifactId>darkcoinj</artifactId>
-=======
-        <groupId>org.bitcoinj</groupId>
-        <artifactId>bitcoinj-parent</artifactId>
         <version>0.12.2</version>
     </parent>
 
-    <artifactId>bitcoinj-core</artifactId>
->>>>>>> e6372c5d
+    <artifactId>darkcoinj-core</artifactId>
 
     <name>darkcoinj</name>
     <description>A Java darkcoin library</description>
