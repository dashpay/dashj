name: Java CI
on:
  push:
    branches: [ master, release-*, feature-* ]
  pull_request:
    branches: [ master, release-*, feature-* ]
jobs:
  build:
    runs-on: ${{ matrix.os }}
    strategy:
      matrix:
<<<<<<< HEAD
        os: [ubuntu-20.04, macOS-latest]
        java: [ '8' , '11']
=======
        os: [ubuntu-latest, macOS-latest]
        java: ['11']
>>>>>>> e59e4e0b
      fail-fast: false
    name: JAVA ${{ matrix.distribution }} ${{ matrix.java }} OS ${{ matrix.os }} Gradle ${{ matrix.gradle }}
    steps:
      - uses: actions/checkout@v1
      - name: Set up JDK
        uses: actions/setup-java@v1
        with:
          java-version: ${{ matrix.java }}
      - name: Build bls library
        run: |
          git submodule update --init --recursive
          cd contrib/dashj-bls
          git apply catch_changes.patch
          mvn package -DskipTests -Dmaven.javadoc.skip=true
          cd ../..
      - name: Build X11 library
        run: |
          cd contrib/x11
          mkdir build
          cd build
          cmake ..
          cmake --build .
          cd ../../..
      - name: Build dashj with Gradle
        run: ./gradlew build
      - name: Upload Test Results and Reports
        run: |
          if [ "$RUNNER_OS" == "Linux" ]; then
            curl -Os https://uploader.codecov.io/latest/linux/codecov
            chmod +x codecov
            ./codecov -t ${CODECOV_TOKEN}
          fi<|MERGE_RESOLUTION|>--- conflicted
+++ resolved
@@ -9,13 +9,8 @@
     runs-on: ${{ matrix.os }}
     strategy:
       matrix:
-<<<<<<< HEAD
-        os: [ubuntu-20.04, macOS-latest]
-        java: [ '8' , '11']
-=======
         os: [ubuntu-latest, macOS-latest]
         java: ['11']
->>>>>>> e59e4e0b
       fail-fast: false
     name: JAVA ${{ matrix.distribution }} ${{ matrix.java }} OS ${{ matrix.os }} Gradle ${{ matrix.gradle }}
     steps:
