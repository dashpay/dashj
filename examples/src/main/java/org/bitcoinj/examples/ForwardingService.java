/*
 * Copyright 2013 Google Inc.
 * Copyright 2014 Andreas Schildbach
 *
 * Licensed under the Apache License, Version 2.0 (the "License");
 * you may not use this file except in compliance with the License.
 * You may obtain a copy of the License at
 *
 *    http://www.apache.org/licenses/LICENSE-2.0
 *
 * Unless required by applicable law or agreed to in writing, software
 * distributed under the License is distributed on an "AS IS" BASIS,
 * WITHOUT WARRANTIES OR CONDITIONS OF ANY KIND, either express or implied.
 * See the License for the specific language governing permissions and
 * limitations under the License.
 */

package org.bitcoinj.examples;

import org.bitcoinj.core.*;
import org.bitcoinj.core.listeners.NewBestBlockListener;
import org.bitcoinj.crypto.KeyCrypterException;
import org.bitcoinj.examples.debug.BlockReport;
import org.bitcoinj.examples.debug.TransactionReport;
import org.bitcoinj.kits.WalletAppKit;
import org.bitcoinj.net.discovery.ThreeMethodPeerDiscovery;
import org.bitcoinj.params.*;
import org.bitcoinj.quorums.listeners.ChainLockListener;
import org.bitcoinj.utils.BriefLogFormatter;
import org.bitcoinj.wallet.SendRequest;
import org.bitcoinj.wallet.Wallet;
import org.bitcoinj.wallet.listeners.WalletCoinsReceivedEventListener;

import com.google.common.util.concurrent.FutureCallback;
import com.google.common.util.concurrent.Futures;
import com.google.common.util.concurrent.MoreExecutors;

import java.io.File;
import java.io.FileInputStream;
import java.io.FileNotFoundException;

import static com.google.common.base.Preconditions.checkNotNull;

/**
 * ForwardingService demonstrates basic usage of the library. It sits on the network and when it receives coins, simply
 * sends them onwards to an address given on the command line.
 */
public class ForwardingService {
    private static Address forwardingAddress;
    private static WalletAppKit kit;

    private static TransactionReport txReport;
    private static BlockReport blockReport;

    public static void main(String[] args) throws Exception {
        // This line makes the log output more compact and easily read, especially when using the JDK log adapter.
        BriefLogFormatter.init();
        if (args.length < 1) {
            System.err.println("Usage: address-to-send-back-to [regtest|testnet|333|devnet] [devnet-name] [devnet-sporkaddress] [devnet-port] [devnet-dnsseed...]");
            return;
        }

        // Figure out which network we should connect to. Each one gets its own set of files.
        NetworkParameters params;
        String filePrefix;
        String checkpoints = null;
        int lastArg = 2;
        if (args.length > 1 && args[1].equals("testnet")) {
            params = TestNet3Params.get();
            filePrefix = "forwarding-service-testnet";
            checkpoints = "checkpoints-testnet.txt";
        } else if (args.length > 1 && args[1].equals("regtest")) {
            params = RegTestParams.get();
            filePrefix = "forwarding-service-regtest";
<<<<<<< HEAD
        } else if (args.length > 1 && args[1].equals("white-russian")) {
            params = WhiteRussianDevNetParams.get();
            filePrefix = "forwarding-service-white-russian";
        } else if (args.length > 1 && args[1].equals("two-islands")) {
            params = TwoIslandsDevNetParams.get();
            filePrefix = "forwarding-service-two-islands";
=======
        } else if (args.length > 1 && args[1].equals("krupnik")) {
            params = KrupnikDevNetParams.get();
            filePrefix = "forwarding-service-krupnik";
        } else if (args.length > 1 && args[1].equals("malort")) {
            params = MalortDevNetParams.get();
            filePrefix = "forwarding-service-malort";
        } else if (args.length > 1 && args[1].equals("cha-cha")) {
            params = ChaChaDevNetParams.get();
            filePrefix = "forwarding-service-cha-cha";
        } else if (args.length > 1 && args[1].equals("jack-daniels")) {
            params = JackDanielsDevNetParams.get();
            filePrefix = "forwarding-service-jack-daniels";
        } else if (args.length > 1 && args[1].equals("ouzo")) {
            params = OuzoDevNetParams.get();
            filePrefix = "forwarding-service-ouzo";
>>>>>>> 7f0f166a
        } else if( args.length > 6 && args[1].equals("devnet")) {
            String [] dnsSeeds = new String[args.length - 5];
            System.arraycopy(args, 5, dnsSeeds, 0, args.length - 5);
            params = DevNetParams.get(args[2], args[3], Integer.parseInt(args[4]), dnsSeeds);
            filePrefix = "forwarding-service-devnet";
        } else {
            lastArg = 1;
            params = MainNetParams.get();
            filePrefix = "forwarding-service";
            checkpoints = "checkpoints.txt";
        }

        String clientPath = "";
        String confPath = "";
        if (lastArg + 1 < args.length) {
            clientPath = args[lastArg];
            if (lastArg + 2 > args.length)
                confPath = args[lastArg];
        }

        txReport = new TransactionReport(clientPath, confPath, params);
        blockReport = new BlockReport(clientPath, confPath, params);
        // Parse the address given as the first parameter.
        forwardingAddress = Address.fromBase58(params, args[0]);

        System.out.println("Network: " + params.getId());
        System.out.println("Forwarding address: " + forwardingAddress);

        // Start up a basic app using a class that automates some boilerplate.
        kit = new WalletAppKit(params, new File("."), filePrefix) {
            @Override
            protected void onSetupCompleted() {
                if(!kit.wallet().hasAuthenticationKeyChains())
                    kit.wallet().initializeAuthenticationKeyChains(kit.wallet().getKeyChainSeed(), null);
                kit.peerGroup().setMaxConnections(6); // for small devnets
                kit.peerGroup().setUseLocalhostPeerWhenPossible(false);
                kit.peerGroup().setDropPeersAfterBroadcast(params.getDropPeersAfterBroadcast());
            }
        };
        kit.setDiscovery(new ThreeMethodPeerDiscovery(params, Context.get().masternodeListManager));

        if (params == RegTestParams.get()) {
            // Regression test mode is designed for testing and development only, so there's no public network for it.
            // If you pick this mode, you're expected to be running a local "bitcoind -regtest" instance.
            kit.connectToLocalHost();
        }

        if(checkpoints != null) {
            try {
                FileInputStream checkpointStream = new FileInputStream("./" + checkpoints);
                kit.setCheckpoints(checkpointStream);
            } catch (FileNotFoundException x) {
                //swallow
            }
        }

        // Download the block chain and wait until it's done.
        kit.startAsync();
        kit.awaitRunning();

        // We want to know when we receive money.
        kit.wallet().addCoinsReceivedEventListener(new WalletCoinsReceivedEventListener() {
            @Override
            public void onCoinsReceived(Wallet w, Transaction tx, Coin prevBalance, Coin newBalance) {
                // Runs in the dedicated "user thread" (see bitcoinj docs for more info on this).
                //
                // The transaction "tx" can either be pending, or included into a block (we didn't see the broadcast).
                Coin value = tx.getValueSentToMe(w);
                System.out.println("Received tx for " + value.toFriendlyString() + ": " + tx);
                System.out.println("Transaction will be forwarded after it confirms.");
                // Wait until it's made it into the block chain (may run immediately if it's already there).
                //
                // For this dummy app of course, we could just forward the unconfirmed transaction. If it were
                // to be double spent, no harm done. Wallet.allowSpendingUnconfirmedTransactions() would have to
                // be called in onSetupCompleted() above. But we don't do that here to demonstrate the more common
                // case of waiting for a block.

                txReport.add(System.currentTimeMillis(), w.getLastBlockSeenHeight(), tx);
                Futures.addCallback(tx.getConfidence().getDepthFuture(1), new FutureCallback<TransactionConfidence>() {
                    @Override
                    public void onSuccess(TransactionConfidence result) {
                        System.out.println("Confirmation received.");
                        forwardCoins(tx);

                        txReport.printReport();
                    }

                    @Override
                    public void onFailure(Throwable t) {
                        // This kind of future can't fail, just rethrow in case something weird happens.
                        throw new RuntimeException(t);
                    }
                }, MoreExecutors.directExecutor());
            }
        });

        kit.chain().addNewBestBlockListener(new NewBestBlockListener() {
            @Override
            public void notifyNewBestBlock(StoredBlock block) throws VerificationException {
                blockReport.add(block);
                blockReport.printReport();
            }
        });
        kit.wallet().getContext().chainLockHandler.addChainLockListener(new ChainLockListener() {
            @Override
            public void onNewChainLock(StoredBlock block) {
                blockReport.setChainLock(block);
            }
        });

        Address sendToAddress = Address.fromKey(params, kit.wallet().currentReceiveKey());
        System.out.println("Send coins to: " + sendToAddress);
        System.out.println("Waiting for coins to arrive. Press Ctrl-C to quit.");

        try {
            Thread.sleep(Long.MAX_VALUE);
        } catch (InterruptedException ignored) {}
    }

    private static void forwardCoins(Transaction tx) {
        try {
            // Now send the coins onwards.
            if (kit.wallet().getBalance().equals(Coin.ZERO)) {
                return;
            }
            SendRequest sendRequest = SendRequest.emptyWallet(forwardingAddress);
            Wallet.SendResult sendResult = kit.wallet().sendCoins(sendRequest);
            checkNotNull(sendResult);  // We should never try to send more coins than we have!
            System.out.println("Sending ...");
            // Register a callback that is invoked when the transaction has propagated across the network.
            // This shows a second style of registering ListenableFuture callbacks, it works when you don't
            // need access to the object the future returns.
            sendResult.broadcastComplete.addListener(new Runnable() {
                @Override
                public void run() {
                    // The wallet has changed now, it'll get auto saved shortly or when the app shuts down.
                    System.out.println("Sent coins onwards! Transaction hash is " + sendResult.tx.getTxId());
                }
            }, MoreExecutors.directExecutor());

        } catch (KeyCrypterException | InsufficientMoneyException e) {
            // We don't use encrypted wallets in this example - can never happen.
            throw new RuntimeException(e);
        }
    }
}<|MERGE_RESOLUTION|>--- conflicted
+++ resolved
@@ -72,30 +72,12 @@
         } else if (args.length > 1 && args[1].equals("regtest")) {
             params = RegTestParams.get();
             filePrefix = "forwarding-service-regtest";
-<<<<<<< HEAD
         } else if (args.length > 1 && args[1].equals("white-russian")) {
             params = WhiteRussianDevNetParams.get();
             filePrefix = "forwarding-service-white-russian";
         } else if (args.length > 1 && args[1].equals("two-islands")) {
             params = TwoIslandsDevNetParams.get();
             filePrefix = "forwarding-service-two-islands";
-=======
-        } else if (args.length > 1 && args[1].equals("krupnik")) {
-            params = KrupnikDevNetParams.get();
-            filePrefix = "forwarding-service-krupnik";
-        } else if (args.length > 1 && args[1].equals("malort")) {
-            params = MalortDevNetParams.get();
-            filePrefix = "forwarding-service-malort";
-        } else if (args.length > 1 && args[1].equals("cha-cha")) {
-            params = ChaChaDevNetParams.get();
-            filePrefix = "forwarding-service-cha-cha";
-        } else if (args.length > 1 && args[1].equals("jack-daniels")) {
-            params = JackDanielsDevNetParams.get();
-            filePrefix = "forwarding-service-jack-daniels";
-        } else if (args.length > 1 && args[1].equals("ouzo")) {
-            params = OuzoDevNetParams.get();
-            filePrefix = "forwarding-service-ouzo";
->>>>>>> 7f0f166a
         } else if( args.length > 6 && args[1].equals("devnet")) {
             String [] dnsSeeds = new String[args.length - 5];
             System.arraycopy(args, 5, dnsSeeds, 0, args.length - 5);
